/*
 * Copyright (c) 2003-2009 Tim Kientzle
 * All rights reserved.
 *
 * Redistribution and use in source and binary forms, with or without
 * modification, are permitted provided that the following conditions
 * are met:
 * 1. Redistributions of source code must retain the above copyright
 *    notice, this list of conditions and the following disclaimer.
 * 2. Redistributions in binary form must reproduce the above copyright
 *    notice, this list of conditions and the following disclaimer in the
 *    documentation and/or other materials provided with the distribution.
 *
 * THIS SOFTWARE IS PROVIDED BY THE AUTHOR(S) ``AS IS'' AND ANY EXPRESS OR
 * IMPLIED WARRANTIES, INCLUDING, BUT NOT LIMITED TO, THE IMPLIED WARRANTIES
 * OF MERCHANTABILITY AND FITNESS FOR A PARTICULAR PURPOSE ARE DISCLAIMED.
 * IN NO EVENT SHALL THE AUTHOR(S) BE LIABLE FOR ANY DIRECT, INDIRECT,
 * INCIDENTAL, SPECIAL, EXEMPLARY, OR CONSEQUENTIAL DAMAGES (INCLUDING, BUT
 * NOT LIMITED TO, PROCUREMENT OF SUBSTITUTE GOODS OR SERVICES; LOSS OF USE,
 * DATA, OR PROFITS; OR BUSINESS INTERRUPTION) HOWEVER CAUSED AND ON ANY
 * THEORY OF LIABILITY, WHETHER IN CONTRACT, STRICT LIABILITY, OR TORT
 * (INCLUDING NEGLIGENCE OR OTHERWISE) ARISING IN ANY WAY OUT OF THE USE OF
 * THIS SOFTWARE, EVEN IF ADVISED OF THE POSSIBILITY OF SUCH DAMAGE.
 */

#include "test.h"
#ifdef HAVE_SYS_IOCTL_H
#include <sys/ioctl.h>
#endif
#ifdef HAVE_SYS_TIME_H
#include <sys/time.h>
#endif
#include <errno.h>
#ifdef HAVE_ICONV_H
#include <iconv.h>
#endif
/*
 * Some Linux distributions have both linux/ext2_fs.h and ext2fs/ext2_fs.h.
 * As the include guards don't agree, the order of include is important.
 */
#ifdef HAVE_LINUX_EXT2_FS_H
#include <linux/ext2_fs.h>      /* for Linux file flags */
#endif
#if defined(HAVE_EXT2FS_EXT2_FS_H) && !defined(__CYGWIN__)
#include <ext2fs/ext2_fs.h>     /* Linux file flags, broken on Cygwin */
#endif
#include <limits.h>
#include <locale.h>
#ifdef HAVE_SIGNAL_H
#include <signal.h>
#endif
#include <stdarg.h>
#include <time.h>

/*
 * This same file is used pretty much verbatim for all test harnesses.
 *
 * The next few lines are the only differences.
 * TODO: Move this into a separate configuration header, have all test
 * suites share one copy of this file.
 */
__FBSDID("$FreeBSD: src/usr.bin/tar/test/main.c,v 1.6 2008/11/05 06:40:53 kientzle Exp $");
#define KNOWNREF	"test_patterns_2.tar.uu"
#define ENVBASE "BSDTAR"  /* Prefix for environment variables. */
#define	PROGRAM "bsdtar"  /* Name of program being tested. */
#define PROGRAM_ALIAS "tar" /* Generic alias for program */
#undef	LIBRARY		  /* Not testing a library. */
#undef	EXTRA_DUMP	  /* How to dump extra data */
#undef	EXTRA_ERRNO	  /* How to dump errno */
/* How to generate extra version info. */
#define	EXTRA_VERSION    (systemf("%s --version", testprog) ? "" : "")

/*
 *
 * Windows support routines
 *
 * Note: Configuration is a tricky issue.  Using HAVE_* feature macros
 * in the test harness is dangerous because they cover up
 * configuration errors.  The classic example of this is omitting a
 * configure check.  If libarchive and libarchive_test both look for
 * the same feature macro, such errors are hard to detect.  Platform
 * macros (e.g., _WIN32 or __GNUC__) are a little better, but can
 * easily lead to very messy code.  It's best to limit yourself
 * to only the most generic programming techniques in the test harness
 * and thus avoid conditionals altogether.  Where that's not possible,
 * try to minimize conditionals by grouping platform-specific tests in
 * one place (e.g., test_acl_freebsd) or by adding new assert()
 * functions (e.g., assertMakeHardlink()) to cover up platform
 * differences.  Platform-specific coding in libarchive_test is often
 * a symptom that some capability is missing from libarchive itself.
 */
#if defined(_WIN32) && !defined(__CYGWIN__)
#include <io.h>
#include <windows.h>
#ifndef F_OK
#define F_OK (0)
#endif
#ifndef S_ISDIR
#define S_ISDIR(m)  ((m) & _S_IFDIR)
#endif
#ifndef S_ISREG
#define S_ISREG(m)  ((m) & _S_IFREG)
#endif
#if !defined(__BORLANDC__)
#define access _access
#undef chdir
#define chdir _chdir
#endif
#ifndef fileno
#define fileno _fileno
#endif
/*#define fstat _fstat64*/
#if !defined(__BORLANDC__)
#define getcwd _getcwd
#endif
#define lstat stat
/*#define lstat _stat64*/
/*#define stat _stat64*/
#define rmdir _rmdir
#if !defined(__BORLANDC__)
#define strdup _strdup
#define umask _umask
#endif
#define int64_t __int64
#endif

#if defined(HAVE__CrtSetReportMode)
# include <crtdbg.h>
#endif

#if defined(_WIN32) && !defined(__CYGWIN__)
static void	*GetFunctionKernel32(const char *);
static int	 my_CreateSymbolicLinkA(const char *, const char *, int);
static int	 my_CreateHardLinkA(const char *, const char *);
static int	 my_GetFileInformationByName(const char *,
		     BY_HANDLE_FILE_INFORMATION *);

static void *
GetFunctionKernel32(const char *name)
{
	static HINSTANCE lib;
	static int set;
	if (!set) {
		set = 1;
		lib = LoadLibrary("kernel32.dll");
	}
	if (lib == NULL) {
		fprintf(stderr, "Can't load kernel32.dll?!\n");
		exit(1);
	}
	return (void *)GetProcAddress(lib, name);
}

static int
my_CreateSymbolicLinkA(const char *linkname, const char *target, int flags)
{
	static BOOLEAN (WINAPI *f)(LPCSTR, LPCSTR, DWORD);
	static int set;
	if (!set) {
		set = 1;
		f = GetFunctionKernel32("CreateSymbolicLinkA");
	}
	return f == NULL ? 0 : (*f)(linkname, target, flags);
}

static int
my_CreateHardLinkA(const char *linkname, const char *target)
{
	static BOOLEAN (WINAPI *f)(LPCSTR, LPCSTR, LPSECURITY_ATTRIBUTES);
	static int set;
	if (!set) {
		set = 1;
		f = GetFunctionKernel32("CreateHardLinkA");
	}
	return f == NULL ? 0 : (*f)(linkname, target, NULL);
}

static int
my_GetFileInformationByName(const char *path, BY_HANDLE_FILE_INFORMATION *bhfi)
{
	HANDLE h;
	int r;

	memset(bhfi, 0, sizeof(*bhfi));
	h = CreateFile(path, FILE_READ_ATTRIBUTES, 0, NULL,
		OPEN_EXISTING, FILE_FLAG_BACKUP_SEMANTICS, NULL);
	if (h == INVALID_HANDLE_VALUE)
		return (0);
	r = GetFileInformationByHandle(h, bhfi);
	CloseHandle(h);
	return (r);
}
#endif

#if defined(HAVE__CrtSetReportMode)
static void
invalid_parameter_handler(const wchar_t * expression,
    const wchar_t * function, const wchar_t * file,
    unsigned int line, uintptr_t pReserved)
{
	/* nop */
}
#endif

/*
 *
 * OPTIONS FLAGS
 *
 */

/* Enable core dump on failure. */
static int dump_on_failure = 0;
/* Default is to remove temp dirs and log data for successful tests. */
static int keep_temp_files = 0;
/* Default is to run the specified tests once and report errors. */
static int until_failure = 0;
/* Default is to just report pass/fail for each test. */
static int verbosity = 0;
#define	VERBOSITY_SUMMARY_ONLY -1 /* -q */
#define VERBOSITY_PASSFAIL 0   /* Default */
#define VERBOSITY_LIGHT_REPORT 1 /* -v */
#define VERBOSITY_FULL 2 /* -vv */
/* A few places generate even more output for verbosity > VERBOSITY_FULL,
 * mostly for debugging the test harness itself. */
/* Cumulative count of assertion failures. */
static int failures = 0;
/* Cumulative count of reported skips. */
static int skips = 0;
/* Cumulative count of assertions checked. */
static int assertions = 0;

/* Directory where uuencoded reference files can be found. */
static const char *refdir;

/*
 * Report log information selectively to console and/or disk log.
 */
static int log_console = 0;
static FILE *logfile;
static void
vlogprintf(const char *fmt, va_list ap)
{
#ifdef va_copy
	va_list lfap;
	va_copy(lfap, ap);
#endif
	if (log_console)
		vfprintf(stdout, fmt, ap);
	if (logfile != NULL)
#ifdef va_copy
		vfprintf(logfile, fmt, lfap);
	va_end(lfap);
#else
		vfprintf(logfile, fmt, ap);
#endif
}

static void
logprintf(const char *fmt, ...)
{
	va_list ap;
	va_start(ap, fmt);
	vlogprintf(fmt, ap);
	va_end(ap);
}

/* Set up a message to display only if next assertion fails. */
static char msgbuff[4096];
static const char *msg, *nextmsg;
void
failure(const char *fmt, ...)
{
	va_list ap;
	if (fmt == NULL) {
		nextmsg = NULL;
	} else {
		va_start(ap, fmt);
		vsprintf(msgbuff, fmt, ap);
		va_end(ap);
		nextmsg = msgbuff;
	}
}

/*
 * Copy arguments into file-local variables.
 * This was added to permit vararg assert() functions without needing
 * variadic wrapper macros.  Turns out that the vararg capability is almost
 * never used, so almost all of the vararg assertions can be simplified
 * by removing the vararg capability and reworking the wrapper macro to
 * pass __FILE__, __LINE__ directly into the function instead of using
 * this hook.  I suspect this machinery is used so rarely that we
 * would be better off just removing it entirely.  That would simplify
 * the code here noticeably.
 */
static const char *skipping_filename;
static int skipping_line;
void skipping_setup(const char *filename, int line)
{
	skipping_filename = filename;
	skipping_line = line;
}

/* Called at the beginning of each assert() function. */
static void
assertion_count(const char *file, int line)
{
	(void)file; /* UNUSED */
	(void)line; /* UNUSED */
	++assertions;
	/* Proper handling of "failure()" message. */
	msg = nextmsg;
	nextmsg = NULL;
	/* Uncomment to print file:line after every assertion.
	 * Verbose, but occasionally useful in tracking down crashes. */
	/* printf("Checked %s:%d\n", file, line); */
}

/*
 * For each test source file, we remember how many times each
 * assertion was reported.  Cleared before each new test,
 * used by test_summarize().
 */
static struct line {
	int count;
	int skip;
}  failed_lines[10000];
const char *failed_filename;

/* Count this failure, setup up log destination and handle initial report. */
static void
failure_start(const char *filename, int line, const char *fmt, ...)
{
	va_list ap;

	/* Record another failure for this line. */
	++failures;
	failed_filename = filename;
	failed_lines[line].count++;

	/* Determine whether to log header to console. */
	switch (verbosity) {
	case VERBOSITY_LIGHT_REPORT:
		log_console = (failed_lines[line].count < 2);
		break;
	default:
		log_console = (verbosity >= VERBOSITY_FULL);
	}

	/* Log file:line header for this failure */
	va_start(ap, fmt);
#if _MSC_VER
	logprintf("%s(%d): ", filename, line);
#else
	logprintf("%s:%d: ", filename, line);
#endif
	vlogprintf(fmt, ap);
	va_end(ap);
	logprintf("\n");

	if (msg != NULL && msg[0] != '\0') {
		logprintf("   Description: %s\n", msg);
		msg = NULL;
	}

	/* Determine whether to log details to console. */
	if (verbosity == VERBOSITY_LIGHT_REPORT)
		log_console = 0;
}

/* Complete reporting of failed tests. */
/*
 * The 'extra' hook here is used by libarchive to include libarchive
 * error messages with assertion failures.  It could also be used
 * to add strerror() output, for example.  Just define the EXTRA_DUMP()
 * macro appropriately.
 */
static void
failure_finish(void *extra)
{
	(void)extra; /* UNUSED (maybe) */
#ifdef EXTRA_DUMP
	if (extra != NULL) {
		logprintf("    errno: %d\n", EXTRA_ERRNO(extra));
		logprintf("   detail: %s\n", EXTRA_DUMP(extra));
	}
#endif

	if (dump_on_failure) {
		fprintf(stderr,
		    " *** forcing core dump so failure can be debugged ***\n");
		abort();
		exit(1);
	}
}

/* Inform user that we're skipping some checks. */
void
test_skipping(const char *fmt, ...)
{
	char buff[1024];
	va_list ap;

	va_start(ap, fmt);
	vsprintf(buff, fmt, ap);
	va_end(ap);
	/* Use failure() message if set. */
	msg = nextmsg;
	nextmsg = NULL;
	/* failure_start() isn't quite right, but is awfully convenient. */
	failure_start(skipping_filename, skipping_line, "SKIPPING: %s", buff);
	--failures; /* Undo failures++ in failure_start() */
	/* Don't failure_finish() here. */
	/* Mark as skip, so doesn't count as failed test. */
	failed_lines[skipping_line].skip = 1;
	++skips;
}

/*
 *
 * ASSERTIONS
 *
 */

/* Generic assert() just displays the failed condition. */
int
assertion_assert(const char *file, int line, int value,
    const char *condition, void *extra)
{
	assertion_count(file, line);
	if (!value) {
		failure_start(file, line, "Assertion failed: %s", condition);
		failure_finish(extra);
	}
	return (value);
}

/* chdir() and report any errors */
int
assertion_chdir(const char *file, int line, const char *pathname)
{
	assertion_count(file, line);
	if (chdir(pathname) == 0)
		return (1);
	failure_start(file, line, "chdir(\"%s\")", pathname);
	failure_finish(NULL);
	return (0);

}

/* Verify two integers are equal. */
int
assertion_equal_int(const char *file, int line,
    long long v1, const char *e1, long long v2, const char *e2, void *extra)
{
	assertion_count(file, line);
	if (v1 == v2)
		return (1);
	failure_start(file, line, "%s != %s", e1, e2);
	logprintf("      %s=%lld (0x%llx, 0%llo)\n", e1, v1, v1, v1);
	logprintf("      %s=%lld (0x%llx, 0%llo)\n", e2, v2, v2, v2);
	failure_finish(extra);
	return (0);
}

/*
 * Utility to convert a single UTF-8 sequence.
 */
static int
_utf8_to_unicode(uint32_t *pwc, const char *s, size_t n)
{
	static const char utf8_count[256] = {
		 1, 1, 1, 1, 1, 1, 1, 1, 1, 1, 1, 1, 1, 1, 1, 1,/* 00 - 0F */
		 1, 1, 1, 1, 1, 1, 1, 1, 1, 1, 1, 1, 1, 1, 1, 1,/* 10 - 1F */
		 1, 1, 1, 1, 1, 1, 1, 1, 1, 1, 1, 1, 1, 1, 1, 1,/* 20 - 2F */
		 1, 1, 1, 1, 1, 1, 1, 1, 1, 1, 1, 1, 1, 1, 1, 1,/* 30 - 3F */
		 1, 1, 1, 1, 1, 1, 1, 1, 1, 1, 1, 1, 1, 1, 1, 1,/* 40 - 4F */
		 1, 1, 1, 1, 1, 1, 1, 1, 1, 1, 1, 1, 1, 1, 1, 1,/* 50 - 5F */
		 1, 1, 1, 1, 1, 1, 1, 1, 1, 1, 1, 1, 1, 1, 1, 1,/* 60 - 6F */
		 1, 1, 1, 1, 1, 1, 1, 1, 1, 1, 1, 1, 1, 1, 1, 1,/* 70 - 7F */
		 0, 0, 0, 0, 0, 0, 0, 0, 0, 0, 0, 0, 0, 0, 0, 0,/* 80 - 8F */
		 0, 0, 0, 0, 0, 0, 0, 0, 0, 0, 0, 0, 0, 0, 0, 0,/* 90 - 9F */
		 0, 0, 0, 0, 0, 0, 0, 0, 0, 0, 0, 0, 0, 0, 0, 0,/* A0 - AF */
		 0, 0, 0, 0, 0, 0, 0, 0, 0, 0, 0, 0, 0, 0, 0, 0,/* B0 - BF */
		 0, 0, 2, 2, 2, 2, 2, 2, 2, 2, 2, 2, 2, 2, 2, 2,/* C0 - CF */
		 2, 2, 2, 2, 2, 2, 2, 2, 2, 2, 2, 2, 2, 2, 2, 2,/* D0 - DF */
		 3, 3, 3, 3, 3, 3, 3, 3, 3, 3, 3, 3, 3, 3, 3, 3,/* E0 - EF */
		 4, 4, 4, 4, 4, 0, 0, 0, 0, 0, 0, 0, 0, 0, 0, 0 /* F0 - FF */
	};
	int ch;
	int cnt;
	uint32_t wc;

	*pwc = 0;

	/* Sanity check. */
	if (n == 0)
		return (0);
	/*
	 * Decode 1-4 bytes depending on the value of the first byte.
	 */
	ch = (unsigned char)*s;
	if (ch == 0)
		return (0); /* Standard:  return 0 for end-of-string. */
	cnt = utf8_count[ch];

	/* Invalide sequence or there are not plenty bytes. */
	if (n < (size_t)cnt)
		return (-1);

	/* Make a Unicode code point from a single UTF-8 sequence. */
	switch (cnt) {
	case 1:	/* 1 byte sequence. */
		*pwc = ch & 0x7f;
		return (cnt);
	case 2:	/* 2 bytes sequence. */
		if ((s[1] & 0xc0) != 0x80) return (-1);
		*pwc = ((ch & 0x1f) << 6) | (s[1] & 0x3f);
		return (cnt);
	case 3:	/* 3 bytes sequence. */
		if ((s[1] & 0xc0) != 0x80) return (-1);
		if ((s[2] & 0xc0) != 0x80) return (-1);
		wc = ((ch & 0x0f) << 12)
		    | ((s[1] & 0x3f) << 6)
		    | (s[2] & 0x3f);
		if (wc < 0x800)
			return (-1);/* Overlong sequence. */
		break;
	case 4:	/* 4 bytes sequence. */
		if (n < 4)
			return (-1);
		if ((s[1] & 0xc0) != 0x80) return (-1);
		if ((s[2] & 0xc0) != 0x80) return (-1);
		if ((s[3] & 0xc0) != 0x80) return (-1);
		wc = ((ch & 0x07) << 18)
		    | ((s[1] & 0x3f) << 12)
		    | ((s[2] & 0x3f) << 6)
		    | (s[3] & 0x3f);
		if (wc < 0x10000)
			return (-1);/* Overlong sequence. */
		break;
	default:
		return (-1);
	}

	/* The code point larger than 0x10FFFF is not leagal
	 * Unicode values. */
	if (wc > 0x10FFFF)
		return (-1);
	/* Correctly gets a Unicode, returns used bytes. */
	*pwc = wc;
	return (cnt);
}

static void strdump(const char *e, const char *p, int ewidth, int utf8)
{
	const char *q = p;

	logprintf("      %*s = ", ewidth, e);
	if (p == NULL) {
		logprintf("NULL\n");
		return;
	}
	logprintf("\"");
	while (*p != '\0') {
		unsigned int c = 0xff & *p++;
		switch (c) {
		case '\a': printf("\a"); break;
		case '\b': printf("\b"); break;
		case '\n': printf("\n"); break;
		case '\r': printf("\r"); break;
		default:
			if (c >= 32 && c < 127)
				logprintf("%c", c);
			else
				logprintf("\\x%02X", c);
		}
	}
	logprintf("\"");
	logprintf(" (length %d)", q == NULL ? -1 : (int)strlen(q));

	/*
	 * If the current string is UTF-8, dump its code points.
	 */
	if (utf8) {
		size_t len;
		uint32_t uc;
		int n;
		int cnt = 0;

		p = q;
		len = strlen(p);
		logprintf(" [");
		while ((n = _utf8_to_unicode(&uc, p, len)) > 0) {
			if (p != q)
				logprintf(" ");
			logprintf("%04X", uc);
			p += n;
			len -= n;
			cnt++;
		}
		logprintf("]");
		logprintf(" (count %d", cnt);
		if (n < 0) {
			logprintf(",unknown %d bytes", len);
		}
		logprintf(")");

	}
	logprintf("\n");
}

/* Verify two strings are equal, dump them if not. */
int
assertion_equal_string(const char *file, int line,
    const char *v1, const char *e1,
    const char *v2, const char *e2,
    void *extra, int utf8)
{
	int l1, l2;

	assertion_count(file, line);
	if (v1 == v2 || (v1 != NULL && v2 != NULL && strcmp(v1, v2) == 0))
		return (1);
	failure_start(file, line, "%s != %s", e1, e2);
	l1 = strlen(e1);
	l2 = strlen(e2);
	if (l1 < l2)
		l1 = l2;
	strdump(e1, v1, l1, utf8);
	strdump(e2, v2, l1, utf8);
	failure_finish(extra);
	return (0);
}

static void
wcsdump(const char *e, const wchar_t *w)
{
	logprintf("      %s = ", e);
	if (w == NULL) {
		logprintf("(null)");
		return;
	}
	logprintf("\"");
	while (*w != L'\0') {
		unsigned int c = *w++;
		if (c >= 32 && c < 127)
			logprintf("%c", c);
		else if (c < 256)
			logprintf("\\x%02X", c);
		else if (c < 0x10000)
			logprintf("\\u%04X", c);
		else
			logprintf("\\U%08X", c);
	}
	logprintf("\"\n");
}

#ifndef HAVE_WCSCMP
static int
wcscmp(const wchar_t *s1, const wchar_t *s2)
{

	while (*s1 == *s2++) {
		if (*s1++ == L'\0')
			return 0;
	}
	if (*s1 > *--s2)
		return 1;
	else
		return -1;
}
#endif

/* Verify that two wide strings are equal, dump them if not. */
int
assertion_equal_wstring(const char *file, int line,
    const wchar_t *v1, const char *e1,
    const wchar_t *v2, const char *e2,
    void *extra)
{
	assertion_count(file, line);
	if (v1 == v2)
		return (1);
	if (v1 != NULL && v2 != NULL && wcscmp(v1, v2) == 0)
		return (1);
	failure_start(file, line, "%s != %s", e1, e2);
	wcsdump(e1, v1);
	wcsdump(e2, v2);
	failure_finish(extra);
	return (0);
}

/*
 * Pretty standard hexdump routine.  As a bonus, if ref != NULL, then
 * any bytes in p that differ from ref will be highlighted with '_'
 * before and after the hex value.
 */
static void
hexdump(const char *p, const char *ref, size_t l, size_t offset)
{
	size_t i, j;
	char sep;

	if (p == NULL) {
		logprintf("(null)\n");
		return;
	}
	for(i=0; i < l; i+=16) {
		logprintf("%04x", (unsigned)(i + offset));
		sep = ' ';
		for (j = 0; j < 16 && i + j < l; j++) {
			if (ref != NULL && p[i + j] != ref[i + j])
				sep = '_';
			logprintf("%c%02x", sep, 0xff & (int)p[i+j]);
			if (ref != NULL && p[i + j] == ref[i + j])
				sep = ' ';
		}
		for (; j < 16; j++) {
			logprintf("%c  ", sep);
			sep = ' ';
		}
		logprintf("%c", sep);
		for (j=0; j < 16 && i + j < l; j++) {
			int c = p[i + j];
			if (c >= ' ' && c <= 126)
				logprintf("%c", c);
			else
				logprintf(".");
		}
		logprintf("\n");
	}
}

/* Verify that two blocks of memory are the same, display the first
 * block of differences if they're not. */
int
assertion_equal_mem(const char *file, int line,
    const void *_v1, const char *e1,
    const void *_v2, const char *e2,
    size_t l, const char *ld, void *extra)
{
	const char *v1 = (const char *)_v1;
	const char *v2 = (const char *)_v2;
	size_t offset;

	assertion_count(file, line);
	if (v1 == v2 || (v1 != NULL && v2 != NULL && memcmp(v1, v2, l) == 0))
		return (1);

	failure_start(file, line, "%s != %s", e1, e2);
	logprintf("      size %s = %d\n", ld, (int)l);
	/* Dump 48 bytes (3 lines) so that the first difference is
	 * in the second line. */
	offset = 0;
	while (l > 64 && memcmp(v1, v2, 32) == 0) {
		/* Two lines agree, so step forward one line. */
		v1 += 16;
		v2 += 16;
		l -= 16;
		offset += 16;
	}
	logprintf("      Dump of %s\n", e1);
	hexdump(v1, v2, l < 128 ? l : 128, offset);
	logprintf("      Dump of %s\n", e2);
	hexdump(v2, v1, l < 128 ? l : 128, offset);
	logprintf("\n");
	failure_finish(extra);
	return (0);
}

/* Verify that the named file exists and is empty. */
int
assertion_empty_file(const char *filename, int line, const char *f1)
{
	char buff[1024];
	struct stat st;
	ssize_t s;
	FILE *f;

	assertion_count(filename, line);

	if (stat(f1, &st) != 0) {
		failure_start(filename, line, "Stat failed: %s", f1);
		failure_finish(NULL);
		return (0);
	}
	if (st.st_size == 0)
		return (1);

	failure_start(filename, line, "File should be empty: %s", f1);
	logprintf("    File size: %d\n", (int)st.st_size);
	logprintf("    Contents:\n");
	f = fopen(f1, "rb");
	if (f == NULL) {
		logprintf("    Unable to open %s\n", f1);
	} else {
		s = ((off_t)sizeof(buff) < st.st_size) ?
		    (ssize_t)sizeof(buff) : (ssize_t)st.st_size;
		s = fread(buff, 1, s, f);
		hexdump(buff, NULL, s, 0);
		fclose(f);
	}
	failure_finish(NULL);
	return (0);
}

/* Verify that the named file exists and is not empty. */
int
assertion_non_empty_file(const char *filename, int line, const char *f1)
{
	struct stat st;

	assertion_count(filename, line);

	if (stat(f1, &st) != 0) {
		failure_start(filename, line, "Stat failed: %s", f1);
		failure_finish(NULL);
		return (0);
	}
	if (st.st_size == 0) {
		failure_start(filename, line, "File empty: %s", f1);
		failure_finish(NULL);
		return (0);
	}
	return (1);
}

/* Verify that two files have the same contents. */
/* TODO: hexdump the first bytes that actually differ. */
int
assertion_equal_file(const char *filename, int line, const char *fn1, const char *fn2)
{
	char buff1[1024];
	char buff2[1024];
	FILE *f1, *f2;
	int n1, n2;

	assertion_count(filename, line);

	f1 = fopen(fn1, "rb");
	f2 = fopen(fn2, "rb");
	for (;;) {
		n1 = fread(buff1, 1, sizeof(buff1), f1);
		n2 = fread(buff2, 1, sizeof(buff2), f2);
		if (n1 != n2)
			break;
		if (n1 == 0 && n2 == 0) {
			fclose(f1);
			fclose(f2);
			return (1);
		}
		if (memcmp(buff1, buff2, n1) != 0)
			break;
	}
	fclose(f1);
	fclose(f2);
	failure_start(filename, line, "Files not identical");
	logprintf("  file1=\"%s\"\n", fn1);
	logprintf("  file2=\"%s\"\n", fn2);
	failure_finish(NULL);
	return (0);
}

/* Verify that the named file does exist. */
int
assertion_file_exists(const char *filename, int line, const char *f)
{
	assertion_count(filename, line);

#if defined(_WIN32) && !defined(__CYGWIN__)
	if (!_access(f, 0))
		return (1);
#else
	if (!access(f, F_OK))
		return (1);
#endif
	failure_start(filename, line, "File should exist: %s", f);
	failure_finish(NULL);
	return (0);
}

/* Verify that the named file doesn't exist. */
int
assertion_file_not_exists(const char *filename, int line, const char *f)
{
	assertion_count(filename, line);

#if defined(_WIN32) && !defined(__CYGWIN__)
	if (_access(f, 0))
		return (1);
#else
	if (access(f, F_OK))
		return (1);
#endif
	failure_start(filename, line, "File should not exist: %s", f);
	failure_finish(NULL);
	return (0);
}

/* Compare the contents of a file to a block of memory. */
int
assertion_file_contents(const char *filename, int line, const void *buff, int s, const char *fn)
{
	char *contents;
	FILE *f;
	int n;

	assertion_count(filename, line);

	f = fopen(fn, "rb");
	if (f == NULL) {
		failure_start(filename, line,
		    "File should exist: %s", fn);
		failure_finish(NULL);
		return (0);
	}
	contents = malloc(s * 2);
	n = fread(contents, 1, s * 2, f);
	fclose(f);
	if (n == s && memcmp(buff, contents, s) == 0) {
		free(contents);
		return (1);
	}
	failure_start(filename, line, "File contents don't match");
	logprintf("  file=\"%s\"\n", fn);
	if (n > 0)
		hexdump(contents, buff, n > 512 ? 512 : n, 0);
	else {
		logprintf("  File empty, contents should be:\n");
		hexdump(buff, NULL, s > 512 ? 512 : s, 0);
	}
	failure_finish(NULL);
	free(contents);
	return (0);
}

/* Check the contents of a text file, being tolerant of line endings. */
int
assertion_text_file_contents(const char *filename, int line, const char *buff, const char *fn)
{
	char *contents;
	const char *btxt, *ftxt;
	FILE *f;
	int n, s;

	assertion_count(filename, line);
	f = fopen(fn, "r");
	if (f == NULL) {
		failure_start(filename, line,
		    "File doesn't exist: %s", fn);
		failure_finish(NULL);
		return (0);
	}
	s = strlen(buff);
	contents = malloc(s * 2 + 128);
	n = fread(contents, 1, s * 2 + 128 - 1, f);
	if (n >= 0)
		contents[n] = '\0';
	fclose(f);
	/* Compare texts. */
	btxt = buff;
	ftxt = (const char *)contents;
	while (*btxt != '\0' && *ftxt != '\0') {
		if (*btxt == *ftxt) {
			++btxt;
			++ftxt;
			continue;
		}
		if (btxt[0] == '\n' && ftxt[0] == '\r' && ftxt[1] == '\n') {
			/* Pass over different new line characters. */
			++btxt;
			ftxt += 2;
			continue;
		}
		break;
	}
	if (*btxt == '\0' && *ftxt == '\0') {
		free(contents);
		return (1);
	}
	failure_start(filename, line, "Contents don't match");
	logprintf("  file=\"%s\"\n", fn);
	if (n > 0) {
		hexdump(contents, buff, n, 0);
		logprintf("  expected\n", fn);
		hexdump(buff, contents, s, 0);
	} else {
		logprintf("  File empty, contents should be:\n");
		hexdump(buff, NULL, s, 0);
	}
	failure_finish(NULL);
	free(contents);
	return (0);
}

/* Verify that a text file contains the specified lines, regardless of order */
/* This could be more efficient if we sorted both sets of lines, etc, but
 * since this is used only for testing and only ever deals with a dozen or so
 * lines at a time, this relatively crude approach is just fine. */
int
assertion_file_contains_lines_any_order(const char *file, int line,
    const char *pathname, const char *lines[])
{
	char *buff;
	size_t buff_size;
	size_t expected_count, actual_count, i, j;
	char **expected;
	char *p, **actual;
	char c;
	int expected_failure = 0, actual_failure = 0;

	assertion_count(file, line);

	buff = slurpfile(&buff_size, "%s", pathname);
	if (buff == NULL) {
		failure_start(pathname, line, "Can't read file: %s", pathname);
		failure_finish(NULL);
		return (0);
	}

	/* Make a copy of the provided lines and count up the expected file size. */
	expected_count = 0;
	for (i = 0; lines[i] != NULL; ++i) {
	}
	expected_count = i;
	expected = malloc(sizeof(char *) * expected_count);
	for (i = 0; lines[i] != NULL; ++i) {
		expected[i] = strdup(lines[i]);
	}

	/* Break the file into lines */
	actual_count = 0;
	for (c = '\0', p = buff; p < buff + buff_size; ++p) {
		if (*p == '\x0d' || *p == '\x0a')
			*p = '\0';
		if (c == '\0' && *p != '\0')
			++actual_count;
		c = *p;
	}
	actual = malloc(sizeof(char *) * actual_count);
	for (j = 0, p = buff; p < buff + buff_size; p += 1 + strlen(p)) {
		if (*p != '\0') {
			actual[j] = p;
			++j;
		}
	}

	/* Erase matching lines from both lists */
	for (i = 0; i < expected_count; ++i) {
		if (expected[i] == NULL)
			continue;
		for (j = 0; j < actual_count; ++j) {
			if (actual[j] == NULL)
				continue;
			if (strcmp(expected[i], actual[j]) == 0) {
				free(expected[i]);
				expected[i] = NULL;
				actual[j] = NULL;
				break;
			}
		}
	}

	/* If there's anything left, it's a failure */
	for (i = 0; i < expected_count; ++i) {
		if (expected[i] != NULL)
			++expected_failure;
	}
	for (j = 0; j < actual_count; ++j) {
		if (actual[j] != NULL)
			++actual_failure;
	}
	if (expected_failure == 0 && actual_failure == 0) {
		free(buff);
		free(expected);
		free(actual);
		return (1);
	}
	failure_start(file, line, "File doesn't match: %s", pathname);
	for (i = 0; i < expected_count; ++i) {
		if (expected[i] != NULL) {
			logprintf("  Expected but not present: %s\n", expected[i]);
			free(expected[i]);
		}
	}
	for (j = 0; j < actual_count; ++j) {
		if (actual[j] != NULL)
			logprintf("  Present but not expected: %s\n", actual[j]);
	}
	failure_finish(NULL);
	free(buff);
	free(expected);
	free(actual);
	return (0);
}

/* Test that two paths point to the same file. */
/* As a side-effect, asserts that both files exist. */
static int
is_hardlink(const char *file, int line,
    const char *path1, const char *path2)
{
#if defined(_WIN32) && !defined(__CYGWIN__)
	BY_HANDLE_FILE_INFORMATION bhfi1, bhfi2;
	int r;

	assertion_count(file, line);
	r = my_GetFileInformationByName(path1, &bhfi1);
	if (r == 0) {
		failure_start(file, line, "File %s can't be inspected?", path1);
		failure_finish(NULL);
		return (0);
	}
	r = my_GetFileInformationByName(path2, &bhfi2);
	if (r == 0) {
		failure_start(file, line, "File %s can't be inspected?", path2);
		failure_finish(NULL);
		return (0);
	}
	return (bhfi1.dwVolumeSerialNumber == bhfi2.dwVolumeSerialNumber
		&& bhfi1.nFileIndexHigh == bhfi2.nFileIndexHigh
		&& bhfi1.nFileIndexLow == bhfi2.nFileIndexLow);
#else
	struct stat st1, st2;
	int r;

	assertion_count(file, line);
	r = lstat(path1, &st1);
	if (r != 0) {
		failure_start(file, line, "File should exist: %s", path1);
		failure_finish(NULL);
		return (0);
	}
	r = lstat(path2, &st2);
	if (r != 0) {
		failure_start(file, line, "File should exist: %s", path2);
		failure_finish(NULL);
		return (0);
	}
	return (st1.st_ino == st2.st_ino && st1.st_dev == st2.st_dev);
#endif
}

int
assertion_is_hardlink(const char *file, int line,
    const char *path1, const char *path2)
{
	if (is_hardlink(file, line, path1, path2))
		return (1);
	failure_start(file, line,
	    "Files %s and %s are not hardlinked", path1, path2);
	failure_finish(NULL);
	return (0);
}

int
assertion_is_not_hardlink(const char *file, int line,
    const char *path1, const char *path2)
{
	if (!is_hardlink(file, line, path1, path2))
		return (1);
	failure_start(file, line,
	    "Files %s and %s should not be hardlinked", path1, path2);
	failure_finish(NULL);
	return (0);
}

/* Verify a/b/mtime of 'pathname'. */
/* If 'recent', verify that it's within last 10 seconds. */
static int
assertion_file_time(const char *file, int line,
    const char *pathname, long t, long nsec, char type, int recent)
{
	long long filet, filet_nsec;
	int r;

#if defined(_WIN32) && !defined(__CYGWIN__)
#define EPOC_TIME	(116444736000000000ULL)
	FILETIME ftime, fbirthtime, fatime, fmtime;
	ULARGE_INTEGER wintm;
	HANDLE h;
	ftime.dwLowDateTime = 0;
	ftime.dwHighDateTime = 0;

	assertion_count(file, line);
	/* Note: FILE_FLAG_BACKUP_SEMANTICS applies to open
	 * a directory file. If not, CreateFile() will fail when
	 * the pathname is a directory. */
	h = CreateFile(pathname, FILE_READ_ATTRIBUTES, 0, NULL,
	    OPEN_EXISTING, FILE_FLAG_BACKUP_SEMANTICS, NULL);
	if (h == INVALID_HANDLE_VALUE) {
		failure_start(file, line, "Can't access %s\n", pathname);
		failure_finish(NULL);
		return (0);
	}
	r = GetFileTime(h, &fbirthtime, &fatime, &fmtime);
	switch (type) {
	case 'a': ftime = fatime; break;
	case 'b': ftime = fbirthtime; break;
	case 'm': ftime = fmtime; break;
	}
	CloseHandle(h);
	if (r == 0) {
		failure_start(file, line, "Can't GetFileTime %s\n", pathname);
		failure_finish(NULL);
		return (0);
	}
	wintm.LowPart = ftime.dwLowDateTime;
	wintm.HighPart = ftime.dwHighDateTime;
	filet = (wintm.QuadPart - EPOC_TIME) / 10000000;
	filet_nsec = ((wintm.QuadPart - EPOC_TIME) % 10000000) * 100;
	nsec = (nsec / 100) * 100; /* Round the request */
#else
	struct stat st;

	assertion_count(file, line);
	r = lstat(pathname, &st);
	if (r != 0) {
		failure_start(file, line, "Can't stat %s\n", pathname);
		failure_finish(NULL);
		return (0);
	}
	switch (type) {
	case 'a': filet = st.st_atime; break;
	case 'm': filet = st.st_mtime; break;
	case 'b': filet = 0; break;
	default: fprintf(stderr, "INTERNAL: Bad type %c for file time", type);
		exit(1);
	}
#if defined(__FreeBSD__)
	switch (type) {
	case 'a': filet_nsec = st.st_atimespec.tv_nsec; break;
	case 'b': filet = st.st_birthtime;
		filet_nsec = st.st_birthtimespec.tv_nsec; break;
	case 'm': filet_nsec = st.st_mtimespec.tv_nsec; break;
	default: fprintf(stderr, "INTERNAL: Bad type %c for file time", type);
		exit(1);
	}
	/* FreeBSD generally only stores to microsecond res, so round. */
	filet_nsec = (filet_nsec / 1000) * 1000;
	nsec = (nsec / 1000) * 1000;
#else
	filet_nsec = nsec = 0;	/* Generic POSIX only has whole seconds. */
	if (type == 'b') return (1); /* Generic POSIX doesn't have birthtime */
#if defined(__HAIKU__)
	if (type == 'a') return (1); /* Haiku doesn't have atime. */
#endif
#endif
#endif
	if (recent) {
		/* Check that requested time is up-to-date. */
		time_t now = time(NULL);
		if (filet < now - 10 || filet > now + 1) {
			failure_start(file, line,
			    "File %s has %ctime %lld, %lld seconds ago\n",
			    pathname, type, filet, now - filet);
			failure_finish(NULL);
			return (0);
		}
	} else if (filet != t || filet_nsec != nsec) {
		failure_start(file, line,
		    "File %s has %ctime %lld.%09lld, expected %lld.%09lld",
		    pathname, type, filet, filet_nsec, t, nsec);
		failure_finish(NULL);
		return (0);
	}
	return (1);
}

/* Verify atime of 'pathname'. */
int
assertion_file_atime(const char *file, int line,
    const char *pathname, long t, long nsec)
{
	return assertion_file_time(file, line, pathname, t, nsec, 'a', 0);
}

/* Verify atime of 'pathname' is up-to-date. */
int
assertion_file_atime_recent(const char *file, int line, const char *pathname)
{
	return assertion_file_time(file, line, pathname, 0, 0, 'a', 1);
}

/* Verify birthtime of 'pathname'. */
int
assertion_file_birthtime(const char *file, int line,
    const char *pathname, long t, long nsec)
{
	return assertion_file_time(file, line, pathname, t, nsec, 'b', 0);
}

/* Verify birthtime of 'pathname' is up-to-date. */
int
assertion_file_birthtime_recent(const char *file, int line,
    const char *pathname)
{
	return assertion_file_time(file, line, pathname, 0, 0, 'b', 1);
}

/* Verify mtime of 'pathname'. */
int
assertion_file_mtime(const char *file, int line,
    const char *pathname, long t, long nsec)
{
	return assertion_file_time(file, line, pathname, t, nsec, 'm', 0);
}

/* Verify mtime of 'pathname' is up-to-date. */
int
assertion_file_mtime_recent(const char *file, int line, const char *pathname)
{
	return assertion_file_time(file, line, pathname, 0, 0, 'm', 1);
}

/* Verify number of links to 'pathname'. */
int
assertion_file_nlinks(const char *file, int line,
    const char *pathname, int nlinks)
{
#if defined(_WIN32) && !defined(__CYGWIN__)
	BY_HANDLE_FILE_INFORMATION bhfi;
	int r;

	assertion_count(file, line);
	r = my_GetFileInformationByName(pathname, &bhfi);
	if (r != 0 && bhfi.nNumberOfLinks == (DWORD)nlinks)
		return (1);
	failure_start(file, line, "File %s has %d links, expected %d",
	    pathname, bhfi.nNumberOfLinks, nlinks);
	failure_finish(NULL);
	return (0);
#else
	struct stat st;
	int r;

	assertion_count(file, line);
	r = lstat(pathname, &st);
	if (r == 0 && (int)st.st_nlink == nlinks)
			return (1);
	failure_start(file, line, "File %s has %d links, expected %d",
	    pathname, st.st_nlink, nlinks);
	failure_finish(NULL);
	return (0);
#endif
}

/* Verify size of 'pathname'. */
int
assertion_file_size(const char *file, int line, const char *pathname, long size)
{
	int64_t filesize;
	int r;

	assertion_count(file, line);
#if defined(_WIN32) && !defined(__CYGWIN__)
	{
		BY_HANDLE_FILE_INFORMATION bhfi;
		r = !my_GetFileInformationByName(pathname, &bhfi);
		filesize = ((int64_t)bhfi.nFileSizeHigh << 32) + bhfi.nFileSizeLow;
	}
#else
	{
		struct stat st;
		r = lstat(pathname, &st);
		filesize = st.st_size;
	}
#endif
	if (r == 0 && filesize == size)
			return (1);
	failure_start(file, line, "File %s has size %ld, expected %ld",
	    pathname, (long)filesize, (long)size);
	failure_finish(NULL);
	return (0);
}

/* Assert that 'pathname' is a dir.  If mode >= 0, verify that too. */
int
assertion_is_dir(const char *file, int line, const char *pathname, int mode)
{
	struct stat st;
	int r;

#if defined(_WIN32) && !defined(__CYGWIN__)
	(void)mode; /* UNUSED */
#endif
	assertion_count(file, line);
	r = lstat(pathname, &st);
	if (r != 0) {
		failure_start(file, line, "Dir should exist: %s", pathname);
		failure_finish(NULL);
		return (0);
	}
	if (!S_ISDIR(st.st_mode)) {
		failure_start(file, line, "%s is not a dir", pathname);
		failure_finish(NULL);
		return (0);
	}
#if !defined(_WIN32) || defined(__CYGWIN__)
	/* Windows doesn't handle permissions the same way as POSIX,
	 * so just ignore the mode tests. */
	/* TODO: Can we do better here? */
	if (mode >= 0 && (mode_t)mode != (st.st_mode & 07777)) {
		failure_start(file, line, "Dir %s has wrong mode", pathname);
		logprintf("  Expected: 0%3o\n", mode);
		logprintf("  Found: 0%3o\n", st.st_mode & 07777);
		failure_finish(NULL);
		return (0);
	}
#endif
	return (1);
}

/* Verify that 'pathname' is a regular file.  If 'mode' is >= 0,
 * verify that too. */
int
assertion_is_reg(const char *file, int line, const char *pathname, int mode)
{
	struct stat st;
	int r;

#if defined(_WIN32) && !defined(__CYGWIN__)
	(void)mode; /* UNUSED */
#endif
	assertion_count(file, line);
	r = lstat(pathname, &st);
	if (r != 0 || !S_ISREG(st.st_mode)) {
		failure_start(file, line, "File should exist: %s", pathname);
		failure_finish(NULL);
		return (0);
	}
#if !defined(_WIN32) || defined(__CYGWIN__)
	/* Windows doesn't handle permissions the same way as POSIX,
	 * so just ignore the mode tests. */
	/* TODO: Can we do better here? */
	if (mode >= 0 && (mode_t)mode != (st.st_mode & 07777)) {
		failure_start(file, line, "File %s has wrong mode", pathname);
		logprintf("  Expected: 0%3o\n", mode);
		logprintf("  Found: 0%3o\n", st.st_mode & 07777);
		failure_finish(NULL);
		return (0);
	}
#endif
	return (1);
}

/* Check whether 'pathname' is a symbolic link.  If 'contents' is
 * non-NULL, verify that the symlink has those contents. */
static int
is_symlink(const char *file, int line,
    const char *pathname, const char *contents)
{
#if defined(_WIN32) && !defined(__CYGWIN__)
	(void)pathname; /* UNUSED */
	(void)contents; /* UNUSED */
	assertion_count(file, line);
	/* Windows sort-of has real symlinks, but they're only usable
	 * by privileged users and are crippled even then, so there's
	 * really not much point in bothering with this. */
	return (0);
#else
	char buff[300];
	struct stat st;
	ssize_t linklen;
	int r;

	assertion_count(file, line);
	r = lstat(pathname, &st);
	if (r != 0) {
		failure_start(file, line,
		    "Symlink should exist: %s", pathname);
		failure_finish(NULL);
		return (0);
	}
	if (!S_ISLNK(st.st_mode))
		return (0);
	if (contents == NULL)
		return (1);
	linklen = readlink(pathname, buff, sizeof(buff));
	if (linklen < 0) {
		failure_start(file, line, "Can't read symlink %s", pathname);
		failure_finish(NULL);
		return (0);
	}
	buff[linklen] = '\0';
	if (strcmp(buff, contents) != 0)
		return (0);
	return (1);
#endif
}

/* Assert that path is a symlink that (optionally) contains contents. */
int
assertion_is_symlink(const char *file, int line,
    const char *path, const char *contents)
{
	if (is_symlink(file, line, path, contents))
		return (1);
	if (contents)
		failure_start(file, line, "File %s is not a symlink to %s",
		    path, contents);
	else
		failure_start(file, line, "File %s is not a symlink", path);
	failure_finish(NULL);
	return (0);
}


/* Create a directory and report any errors. */
int
assertion_make_dir(const char *file, int line, const char *dirname, int mode)
{
	assertion_count(file, line);
#if defined(_WIN32) && !defined(__CYGWIN__)
	(void)mode; /* UNUSED */
	if (0 == _mkdir(dirname))
		return (1);
#else
	if (0 == mkdir(dirname, mode))
		return (1);
#endif
	failure_start(file, line, "Could not create directory %s", dirname);
	failure_finish(NULL);
	return(0);
}

/* Create a file with the specified contents and report any failures. */
int
assertion_make_file(const char *file, int line,
    const char *path, int mode, int csize, const void *contents)
{
#if defined(_WIN32) && !defined(__CYGWIN__)
	/* TODO: Rework this to set file mode as well. */
	FILE *f;
	(void)mode; /* UNUSED */
	assertion_count(file, line);
	f = fopen(path, "wb");
	if (f == NULL) {
		failure_start(file, line, "Could not create file %s", path);
		failure_finish(NULL);
		return (0);
	}
	if (contents != NULL) {
		size_t wsize;

		if (csize < 0)
			wsize = strlen(contents);
		else
			wsize = (size_t)csize;
		if (wsize != fwrite(contents, 1, wsize, f)) {
			fclose(f);
			failure_start(file, line,
			    "Could not write file %s", path);
			failure_finish(NULL);
			return (0);
		}
	}
	fclose(f);
	return (1);
#else
	int fd;
	assertion_count(file, line);
	fd = open(path, O_CREAT | O_WRONLY, mode >= 0 ? mode : 0644);
	if (fd < 0) {
		failure_start(file, line, "Could not create %s", path);
		failure_finish(NULL);
		return (0);
	}
	if (contents != NULL) {
		ssize_t wsize;

		if (csize < 0)
			wsize = (ssize_t)strlen(contents);
		else
			wsize = (ssize_t)csize;
		if (wsize != write(fd, contents, wsize)) {
			close(fd);
			failure_start(file, line,
			    "Could not write to %s", path);
			failure_finish(NULL);
			return (0);
		}
	}
	close(fd);
	return (1);
#endif
}

/* Create a hardlink and report any failures. */
int
assertion_make_hardlink(const char *file, int line,
    const char *newpath, const char *linkto)
{
	int succeeded;

	assertion_count(file, line);
#if defined(_WIN32) && !defined(__CYGWIN__)
	succeeded = my_CreateHardLinkA(newpath, linkto);
#elif HAVE_LINK
	succeeded = !link(linkto, newpath);
#else
	succeeded = 0;
#endif
	if (succeeded)
		return (1);
	failure_start(file, line, "Could not create hardlink");
	logprintf("   New link: %s\n", newpath);
	logprintf("   Old name: %s\n", linkto);
	failure_finish(NULL);
	return(0);
}

/* Create a symlink and report any failures. */
int
assertion_make_symlink(const char *file, int line,
    const char *newpath, const char *linkto)
{
#if defined(_WIN32) && !defined(__CYGWIN__)
	int targetIsDir = 0;  /* TODO: Fix this */
	assertion_count(file, line);
	if (my_CreateSymbolicLinkA(newpath, linkto, targetIsDir))
		return (1);
#elif HAVE_SYMLINK
	assertion_count(file, line);
	if (0 == symlink(linkto, newpath))
		return (1);
#endif
	failure_start(file, line, "Could not create symlink");
	logprintf("   New link: %s\n", newpath);
	logprintf("   Old name: %s\n", linkto);
	failure_finish(NULL);
	return(0);
}

/* Set umask, report failures. */
int
assertion_umask(const char *file, int line, int mask)
{
	assertion_count(file, line);
	(void)file; /* UNUSED */
	(void)line; /* UNUSED */
	umask(mask);
	return (1);
}

/* Set times, report failures. */
int
assertion_utimes(const char *file, int line,
    const char *pathname, long at, long at_nsec, long mt, long mt_nsec)
{
	int r;

#if defined(_WIN32) && !defined(__CYGWIN__)
#define WINTIME(sec, nsec) ((Int32x32To64(sec, 10000000) + EPOC_TIME)\
	 + (((nsec)/1000)*10))
	HANDLE h;
	ULARGE_INTEGER wintm;
	FILETIME fatime, fmtime;
	FILETIME *pat, *pmt;

	assertion_count(file, line);
	h = CreateFileA(pathname,GENERIC_READ | GENERIC_WRITE,
		    FILE_SHARE_READ | FILE_SHARE_WRITE, NULL, OPEN_EXISTING,
		    FILE_FLAG_BACKUP_SEMANTICS, NULL);
	if (h == INVALID_HANDLE_VALUE) {
		failure_start(file, line, "Can't access %s\n", pathname);
		failure_finish(NULL);
		return (0);
	}

	if (at > 0 || at_nsec > 0) {
		wintm.QuadPart = WINTIME(at, at_nsec);
		fatime.dwLowDateTime = wintm.LowPart;
		fatime.dwHighDateTime = wintm.HighPart;
		pat = &fatime;
	} else
		pat = NULL;
	if (mt > 0 || mt_nsec > 0) {
		wintm.QuadPart = WINTIME(mt, mt_nsec);
		fmtime.dwLowDateTime = wintm.LowPart;
		fmtime.dwHighDateTime = wintm.HighPart;
		pmt = &fmtime;
	} else
		pmt = NULL;
	if (pat != NULL || pmt != NULL)
		r = SetFileTime(h, NULL, pat, pmt);
	else
		r = 1;
	CloseHandle(h);
	if (r == 0) {
		failure_start(file, line, "Can't SetFileTime %s\n", pathname);
		failure_finish(NULL);
		return (0);
	}
	return (1);
#else /* defined(_WIN32) && !defined(__CYGWIN__) */
	struct stat st;
	struct timeval times[2];

#if !defined(__FreeBSD__)
	mt_nsec = at_nsec = 0;	/* Generic POSIX only has whole seconds. */
#endif
	if (mt == 0 && mt_nsec == 0 && at == 0 && at_nsec == 0)
		return (1);

	r = lstat(pathname, &st);
	if (r < 0) {
		failure_start(file, line, "Can't stat %s\n", pathname);
		failure_finish(NULL);
		return (0);
	}

	if (mt == 0 && mt_nsec == 0) {
		mt = st.st_mtime;
#if defined(__FreeBSD__)
		mt_nsec = st.st_mtimespec.tv_nsec;
		/* FreeBSD generally only stores to microsecond res, so round. */
		mt_nsec = (mt_nsec / 1000) * 1000;
#endif
	}
	if (at == 0 && at_nsec == 0) {
		at = st.st_atime;
#if defined(__FreeBSD__)
		at_nsec = st.st_atimespec.tv_nsec;
		/* FreeBSD generally only stores to microsecond res, so round. */
		at_nsec = (at_nsec / 1000) * 1000;
#endif
	}

	times[1].tv_sec = mt;
	times[1].tv_usec = mt_nsec / 1000;

	times[0].tv_sec = at;
	times[0].tv_usec = at_nsec / 1000;

#ifdef HAVE_LUTIMES
	r = lutimes(pathname, times);
#else
	r = utimes(pathname, times);
#endif
	if (r < 0) {
		failure_start(file, line, "Can't utimes %s\n", pathname);
		failure_finish(NULL);
		return (0);
	}
	return (1);
#endif /* defined(_WIN32) && !defined(__CYGWIN__) */
}

/* Set nodump, report failures. */
int
assertion_nodump(const char *file, int line, const char *pathname)
{
#if defined(HAVE_STRUCT_STAT_ST_FLAGS) && defined(UF_NODUMP)
	int r;

	assertion_count(file, line);
	r = chflags(pathname, UF_NODUMP);
	if (r < 0) {
		failure_start(file, line, "Can't set nodump %s\n", pathname);
		failure_finish(NULL);
		return (0);
	}
#elif defined(EXT2_IOC_GETFLAGS) && defined(HAVE_WORKING_EXT2_IOC_GETFLAGS)\
	 && defined(EXT2_NODUMP_FL)
	int fd, r, flags;

	assertion_count(file, line);
	fd = open(pathname, O_RDONLY | O_NONBLOCK);
	if (fd < 0) {
		failure_start(file, line, "Can't open %s\n", pathname);
		failure_finish(NULL);
		return (0);
	}
	r = ioctl(fd, EXT2_IOC_GETFLAGS, &flags);
	if (r < 0) {
		failure_start(file, line, "Can't get flags %s\n", pathname);
		failure_finish(NULL);
		return (0);
	}
	flags |= EXT2_NODUMP_FL;
	r = ioctl(fd, EXT2_IOC_SETFLAGS, &flags);
	if (r < 0) {
		failure_start(file, line, "Can't set nodump %s\n", pathname);
		failure_finish(NULL);
		return (0);
	}
	close(fd);
#else
	(void)pathname; /* UNUSED */
	assertion_count(file, line);
#endif
	return (1);
}

/*
 *
 *  UTILITIES for use by tests.
 *
 */

/*
 * Check whether platform supports symlinks.  This is intended
 * for tests to use in deciding whether to bother testing symlink
 * support; if the platform doesn't support symlinks, there's no point
 * in checking whether the program being tested can create them.
 *
 * Note that the first time this test is called, we actually go out to
 * disk to create and verify a symlink.  This is necessary because
 * symlink support is actually a property of a particular filesystem
 * and can thus vary between directories on a single system.  After
 * the first call, this returns the cached result from memory, so it's
 * safe to call it as often as you wish.
 */
int
canSymlink(void)
{
	/* Remember the test result */
	static int value = 0, tested = 0;
	if (tested)
		return (value);

	++tested;
	assertion_make_file(__FILE__, __LINE__, "canSymlink.0", 0644, 1, "a");
	/* Note: Cygwin has its own symlink() emulation that does not
	 * use the Win32 CreateSymbolicLink() function. */
#if defined(_WIN32) && !defined(__CYGWIN__)
	value = my_CreateSymbolicLinkA("canSymlink.1", "canSymlink.0", 0)
	    && is_symlink(__FILE__, __LINE__, "canSymlink.1", "canSymlink.0");
#elif HAVE_SYMLINK
	value = (0 == symlink("canSymlink.0", "canSymlink.1"))
	    && is_symlink(__FILE__, __LINE__, "canSymlink.1","canSymlink.0");
#endif
	return (value);
}

/*
 * Can this platform run the gzip program?
 */
/* Platform-dependent options for hiding the output of a subcommand. */
#if defined(_WIN32) && !defined(__CYGWIN__)
static const char *redirectArgs = ">NUL 2>NUL"; /* Win32 cmd.exe */
#else
static const char *redirectArgs = ">/dev/null 2>/dev/null"; /* POSIX 'sh' */
#endif
int
canGzip(void)
{
	static int tested = 0, value = 0;
	if (!tested) {
		tested = 1;
		if (systemf("gzip -V %s", redirectArgs) == 0)
			value = 1;
	}
	return (value);
}

/*
 * Can this platform run the gunzip program?
 */
int
canGunzip(void)
{
	static int tested = 0, value = 0;
	if (!tested) {
		tested = 1;
		if (systemf("gunzip -V %s", redirectArgs) == 0)
			value = 1;
	}
	return (value);
}

/*
 * Can this filesystem handle nodump flags.
 */
#if defined(HAVE_STRUCT_STAT_ST_FLAGS) && defined(UF_NODUMP)

int
canNodump(void)
{
	const char *path = "cannodumptest";
	struct stat sb;

	assertion_make_file(__FILE__, __LINE__, path, 0644, 0, NULL);
	if (chflags(path, UF_NODUMP) < 0)
		return (0);
	if (stat(path, &sb) < 0)
		return (0);
	if (sb.st_flags & UF_NODUMP)
		return (1);
	return (0);
}

#elif defined(EXT2_IOC_GETFLAGS) && defined(HAVE_WORKING_EXT2_IOC_GETFLAGS)\
	 && defined(EXT2_NODUMP_FL)

int
canNodump(void)
{
	const char *path = "cannodumptest";
	int fd, r, flags;

	assertion_make_file(__FILE__, __LINE__, path, 0644, 0, NULL);
	fd = open(path, O_RDONLY | O_NONBLOCK);
	if (fd < 0)
		return (0);
	r = ioctl(fd, EXT2_IOC_GETFLAGS, &flags);
	if (r < 0)
		return (0);
	flags |= EXT2_NODUMP_FL;
	r = ioctl(fd, EXT2_IOC_SETFLAGS, &flags);
	if (r < 0)
		return (0);
	close(fd);
	fd = open(path, O_RDONLY | O_NONBLOCK);
	if (fd < 0)
		return (0);
	r = ioctl(fd, EXT2_IOC_GETFLAGS, &flags);
	if (r < 0)
		return (0);
	close(fd);
	if (flags & EXT2_NODUMP_FL)
		return (1);
	return (0);
}

#else

int
canNodump()
{
	return (0);
}

#endif

/*
 * Sleep as needed; useful for verifying disk timestamp changes by
 * ensuring that the wall-clock time has actually changed before we
 * go back to re-read something from disk.
 */
void
sleepUntilAfter(time_t t)
{
	while (t >= time(NULL))
#if defined(_WIN32) && !defined(__CYGWIN__)
		Sleep(500);
#else
		sleep(1);
#endif
}

/*
 * Call standard system() call, but build up the command line using
 * sprintf() conventions.
 */
int
systemf(const char *fmt, ...)
{
	char buff[8192];
	va_list ap;
	int r;

	va_start(ap, fmt);
	vsprintf(buff, fmt, ap);
	if (verbosity > VERBOSITY_FULL)
		logprintf("Cmd: %s\n", buff);
	r = system(buff);
	va_end(ap);
	return (r);
}

/*
 * Slurp a file into memory for ease of comparison and testing.
 * Returns size of file in 'sizep' if non-NULL, null-terminates
 * data in memory for ease of use.
 */
char *
slurpfile(size_t * sizep, const char *fmt, ...)
{
	char filename[8192];
	struct stat st;
	va_list ap;
	char *p;
	ssize_t bytes_read;
	FILE *f;
	int r;

	va_start(ap, fmt);
	vsprintf(filename, fmt, ap);
	va_end(ap);

	f = fopen(filename, "rb");
	if (f == NULL) {
		/* Note: No error; non-existent file is okay here. */
		return (NULL);
	}
	r = fstat(fileno(f), &st);
	if (r != 0) {
		logprintf("Can't stat file %s\n", filename);
		fclose(f);
		return (NULL);
	}
	p = malloc((size_t)st.st_size + 1);
	if (p == NULL) {
		logprintf("Can't allocate %ld bytes of memory to read file %s\n",
		    (long int)st.st_size, filename);
		fclose(f);
		return (NULL);
	}
	bytes_read = fread(p, 1, (size_t)st.st_size, f);
	if (bytes_read < st.st_size) {
		logprintf("Can't read file %s\n", filename);
		fclose(f);
		free(p);
		return (NULL);
	}
	p[st.st_size] = '\0';
	if (sizep != NULL)
		*sizep = (size_t)st.st_size;
	fclose(f);
	return (p);
}

/* Read a uuencoded file from the reference directory, decode, and
 * write the result into the current directory. */
#define	UUDECODE(c) (((c) - 0x20) & 0x3f)
void
extract_reference_file(const char *name)
{
	char buff[1024];
	FILE *in, *out;

	sprintf(buff, "%s/%s.uu", refdir, name);
	in = fopen(buff, "r");
	failure("Couldn't open reference file %s", buff);
	assert(in != NULL);
	if (in == NULL)
		return;
	/* Read up to and including the 'begin' line. */
	for (;;) {
		if (fgets(buff, sizeof(buff), in) == NULL) {
			/* TODO: This is a failure. */
			return;
		}
		if (memcmp(buff, "begin ", 6) == 0)
			break;
	}
	/* Now, decode the rest and write it. */
	/* Not a lot of error checking here; the input better be right. */
	out = fopen(name, "wb");
	while (fgets(buff, sizeof(buff), in) != NULL) {
		char *p = buff;
		int bytes;

		if (memcmp(buff, "end", 3) == 0)
			break;

		bytes = UUDECODE(*p++);
		while (bytes > 0) {
			int n = 0;
			/* Write out 1-3 bytes from that. */
			if (bytes > 0) {
				n = UUDECODE(*p++) << 18;
				n |= UUDECODE(*p++) << 12;
				fputc(n >> 16, out);
				--bytes;
			}
			if (bytes > 0) {
				n |= UUDECODE(*p++) << 6;
				fputc((n >> 8) & 0xFF, out);
				--bytes;
			}
			if (bytes > 0) {
				n |= UUDECODE(*p++);
				fputc(n & 0xFF, out);
				--bytes;
			}
		}
	}
	fclose(out);
	fclose(in);
}

int
is_LargeInode(const char *file)
{
#if defined(_WIN32) && !defined(__CYGWIN__)
	BY_HANDLE_FILE_INFORMATION bhfi;
	int r;

	r = my_GetFileInformationByName(file, &bhfi);
	if (r != 0)
		return (0);
	return (bhfi.nFileIndexHigh & 0x0000FFFFUL);
#else
	struct stat st;
	int64_t ino;

	if (stat(file, &st) < 0)
		return (0);
	ino = (int64_t)st.st_ino;
	return (ino > 0xffffffff);
#endif
}
/*
 *
 * TEST management
 *
 */

/*
 * "list.h" is simply created by "grep DEFINE_TEST test_*.c"; it has
 * a line like
 *      DEFINE_TEST(test_function)
 * for each test.
 */

/* Use "list.h" to declare all of the test functions. */
#undef DEFINE_TEST
#define	DEFINE_TEST(name) void name(void);
#include "list.h"

/* Use "list.h" to create a list of all tests (functions and names). */
#undef DEFINE_TEST
#define	DEFINE_TEST(n) { n, #n, 0 },
struct { void (*func)(void); const char *name; int failures; } tests[] = {
	#include "list.h"
};

/*
 * Summarize repeated failures in the just-completed test.
 */
static void
test_summarize(int failed)
{
	unsigned int i;

	switch (verbosity) {
	case VERBOSITY_SUMMARY_ONLY:
		printf(failed ? "E" : ".");
		fflush(stdout);
		break;
	case VERBOSITY_PASSFAIL:
		printf(failed ? "FAIL\n" : "ok\n");
		break;
	}

	log_console = (verbosity == VERBOSITY_LIGHT_REPORT);

	for (i = 0; i < sizeof(failed_lines)/sizeof(failed_lines[0]); i++) {
		if (failed_lines[i].count > 1 && !failed_lines[i].skip)
			logprintf("%s:%d: Summary: Failed %d times\n",
			    failed_filename, i, failed_lines[i].count);
	}
	/* Clear the failure history for the next file. */
	failed_filename = NULL;
	memset(failed_lines, 0, sizeof(failed_lines));
}

/*
 * Actually run a single test, with appropriate setup and cleanup.
 */
static int
test_run(int i, const char *tmpdir)
{
	char workdir[1024];
	char logfilename[64];
	int failures_before = failures;
	int oldumask;

	switch (verbosity) {
	case VERBOSITY_SUMMARY_ONLY: /* No per-test reports at all */
		break;
	case VERBOSITY_PASSFAIL: /* rest of line will include ok/FAIL marker */
		printf("%3d: %-50s", i, tests[i].name);
		fflush(stdout);
		break;
	default: /* Title of test, details will follow */
		printf("%3d: %s\n", i, tests[i].name);
	}

	/* Chdir to the top-level work directory. */
	if (!assertChdir(tmpdir)) {
		fprintf(stderr,
		    "ERROR: Can't chdir to top work dir %s\n", tmpdir);
		exit(1);
	}
	/* Create a log file for this test. */
	sprintf(logfilename, "%s.log", tests[i].name);
	logfile = fopen(logfilename, "w");
	fprintf(logfile, "%s\n\n", tests[i].name);
	/* Chdir() to a work dir for this specific test. */
	snprintf(workdir, sizeof(workdir), "%s/%s", tmpdir, tests[i].name);
	testworkdir = workdir;
	if (!assertMakeDir(testworkdir, 0755)
	    || !assertChdir(testworkdir)) {
		fprintf(stderr,
		    "ERROR: Can't chdir to work dir %s\n", testworkdir);
		exit(1);
	}
	/* Explicitly reset the locale before each test. */
	setlocale(LC_ALL, "C");
	/* Record the umask before we run the test. */
	umask(oldumask = umask(0));
	/*
	 * Run the actual test.
	 */
	(*tests[i].func)();
	/*
	 * Clean up and report afterwards.
	 */
	testworkdir = NULL;
	/* Restore umask */
	umask(oldumask);
	/* Reset locale. */
	setlocale(LC_ALL, "C");
	/* Reset directory. */
	if (!assertChdir(tmpdir)) {
		fprintf(stderr, "ERROR: Couldn't chdir to temp dir %s\n",
		    tmpdir);
		exit(1);
	}
	/* Report per-test summaries. */
	tests[i].failures = failures - failures_before;
	test_summarize(tests[i].failures);
	/* Close the per-test log file. */
	fclose(logfile);
	logfile = NULL;
	/* If there were no failures, we can remove the work dir and logfile. */
	if (tests[i].failures == 0) {
		if (!keep_temp_files && assertChdir(tmpdir)) {
#if defined(_WIN32) && !defined(__CYGWIN__)
			/* Make sure not to leave empty directories.
			 * Sometimes a processing of closing files used by tests
			 * is not done, then rmdir will be failed and it will
			 * leave a empty test directory. So we should wait a few
			 * seconds and retry rmdir. */
			int r, t;
			for (t = 0; t < 10; t++) {
				if (t > 0)
					Sleep(1000);
				r = systemf("rmdir /S /Q %s", tests[i].name);
				if (r == 0)
					break;
			}
			systemf("del %s", logfilename);
#else
			systemf("rm -rf %s", tests[i].name);
			systemf("rm %s", logfilename);
#endif
		}
	}
	/* Return appropriate status. */
	return (tests[i].failures);
}

/*
 *
 *
 * MAIN and support routines.
 *
 *
 */

static void
usage(const char *program)
{
	static const int limit = sizeof(tests) / sizeof(tests[0]);
	int i;

	printf("Usage: %s [options] <test> <test> ...\n", program);
	printf("Default is to run all tests.\n");
	printf("Otherwise, specify the numbers of the tests you wish to run.\n");
	printf("Options:\n");
	printf("  -d  Dump core after any failure, for debugging.\n");
	printf("  -k  Keep all temp files.\n");
	printf("      Default: temp files for successful tests deleted.\n");
#ifdef PROGRAM
	printf("  -p <path>  Path to executable to be tested.\n");
	printf("      Default: path taken from " ENVBASE " environment variable.\n");
#endif
	printf("  -q  Quiet.\n");
	printf("  -r <dir>   Path to dir containing reference files.\n");
	printf("      Default: Current directory.\n");
	printf("  -u  Keep running specifies tests until one fails.\n");
	printf("  -v  Verbose.\n");
	printf("Available tests:\n");
	for (i = 0; i < limit; i++)
		printf("  %d: %s\n", i, tests[i].name);
	exit(1);
}

static char *
get_refdir(const char *d)
{
	char tried[512] = { '\0' };
	char buff[128];
	char *pwd, *p;

	/* If a dir was specified, try that */
	if (d != NULL) {
		pwd = NULL;
		snprintf(buff, sizeof(buff), "%s", d);
		p = slurpfile(NULL, "%s/%s", buff, KNOWNREF);
		if (p != NULL) goto success;
		strncat(tried, buff, sizeof(tried) - strlen(tried) - 1);
		strncat(tried, "\n", sizeof(tried) - strlen(tried) - 1);
		goto failure;
	}

	/* Get the current dir. */
#ifdef PATH_MAX
	pwd = getcwd(NULL, PATH_MAX);/* Solaris getcwd needs the size. */
#else
	pwd = getcwd(NULL, 0);
#endif
	while (pwd[strlen(pwd) - 1] == '\n')
		pwd[strlen(pwd) - 1] = '\0';

	/* Look for a known file. */
	snprintf(buff, sizeof(buff), "%s", pwd);
	p = slurpfile(NULL, "%s/%s", buff, KNOWNREF);
	if (p != NULL) goto success;
	strncat(tried, buff, sizeof(tried) - strlen(tried) - 1);
	strncat(tried, "\n", sizeof(tried) - strlen(tried) - 1);

	snprintf(buff, sizeof(buff), "%s/test", pwd);
	p = slurpfile(NULL, "%s/%s", buff, KNOWNREF);
	if (p != NULL) goto success;
	strncat(tried, buff, sizeof(tried) - strlen(tried) - 1);
	strncat(tried, "\n", sizeof(tried) - strlen(tried) - 1);

#if defined(LIBRARY)
	snprintf(buff, sizeof(buff), "%s/%s/test", pwd, LIBRARY);
#else
	snprintf(buff, sizeof(buff), "%s/%s/test", pwd, PROGRAM);
#endif
	p = slurpfile(NULL, "%s/%s", buff, KNOWNREF);
	if (p != NULL) goto success;
	strncat(tried, buff, sizeof(tried) - strlen(tried) - 1);
	strncat(tried, "\n", sizeof(tried) - strlen(tried) - 1);

#if defined(PROGRAM_ALIAS)
	snprintf(buff, sizeof(buff), "%s/%s/test", pwd, PROGRAM_ALIAS);
	p = slurpfile(NULL, "%s/%s", buff, KNOWNREF);
	if (p != NULL) goto success;
	strncat(tried, buff, sizeof(tried) - strlen(tried) - 1);
	strncat(tried, "\n", sizeof(tried) - strlen(tried) - 1);
#endif

	if (memcmp(pwd, "/usr/obj", 8) == 0) {
		snprintf(buff, sizeof(buff), "%s", pwd + 8);
		p = slurpfile(NULL, "%s/%s", buff, KNOWNREF);
		if (p != NULL) goto success;
		strncat(tried, buff, sizeof(tried) - strlen(tried) - 1);
		strncat(tried, "\n", sizeof(tried) - strlen(tried) - 1);

		snprintf(buff, sizeof(buff), "%s/test", pwd + 8);
		p = slurpfile(NULL, "%s/%s", buff, KNOWNREF);
		if (p != NULL) goto success;
		strncat(tried, buff, sizeof(tried) - strlen(tried) - 1);
		strncat(tried, "\n", sizeof(tried) - strlen(tried) - 1);
	}

failure:
	printf("Unable to locate known reference file %s\n", KNOWNREF);
	printf("  Checked following directories:\n%s\n", tried);
#if defined(_WIN32) && !defined(__CYGWIN__) && defined(_DEBUG)
	DebugBreak();
#endif
	exit(1);

success:
	free(p);
	free(pwd);
	return strdup(buff);
}

static int
get_test_set(int *test_set, int limit, const char *test)
{
	int start, end;
	int idx = 0;

	if (test == NULL) {
		/* Default: Run all tests. */
		for (;idx < limit; idx++)
			test_set[idx] = idx;
		return (limit);
	}
	if (*test >= '0' && *test <= '9') {
		const char *vp = test;
		start = 0;
		while (*vp >= '0' && *vp <= '9') {
			start *= 10;
			start += *vp - '0';
			++vp;
		}
		if (*vp == '\0') {
			end = start;
		} else if (*vp == '-') {
			++vp;
			if (*vp == '\0') {
				end = limit - 1;
			} else {
				end = 0;
				while (*vp >= '0' && *vp <= '9') {
					end *= 10;
					end += *vp - '0';
					++vp;
				}
			}
		} else
			return (-1);
		if (start < 0 || end >= limit || start > end)
			return (-1);
		while (start <= end)
			test_set[idx++] = start++;
	} else {
		size_t len = strlen(test);
		for (start = 0; start < limit; ++start) {
			const char *name = tests[start].name;
			const char *p;

			while ((p = strchr(name, test[0])) != NULL) {
				if (strncmp(p, test, len) == 0) {
					test_set[idx++] = start;
					break;
				} else
					name = p + 1;
			}

		}
	}
	return ((idx == 0)?-1:idx);
}

int
main(int argc, char **argv)
{
	static const int limit = sizeof(tests) / sizeof(tests[0]);
	int test_set[sizeof(tests) / sizeof(tests[0])];
	int i = 0, j = 0, tests_run = 0, tests_failed = 0, option;
	time_t now;
	char *refdir_alloc = NULL;
	const char *progname;
	char **saved_argv;
	const char *tmp, *option_arg, *p;
	char tmpdir[256], *pwd, *testprogdir, *tmp2 = NULL, *vlevel = NULL;
	char tmpdir_timestamp[256];

	(void)argc; /* UNUSED */

	/* Get the current dir. */
#ifdef PATH_MAX
	pwd = getcwd(NULL, PATH_MAX);/* Solaris getcwd needs the size. */
#else
	pwd = getcwd(NULL, 0);
#endif
	while (pwd[strlen(pwd) - 1] == '\n')
		pwd[strlen(pwd) - 1] = '\0';

#if defined(HAVE__CrtSetReportMode)
	/* To stop to run the default invalid parameter handler. */
	_set_invalid_parameter_handler(invalid_parameter_handler);
	/* Disable annoying assertion message box. */
	_CrtSetReportMode(_CRT_ASSERT, 0);
#endif

	/*
	 * Name of this program, used to build root of our temp directory
	 * tree.
	 */
	progname = p = argv[0];
	if ((testprogdir = (char *)malloc(strlen(progname) + 1)) == NULL)
	{
		fprintf(stderr, "ERROR: Out of memory.");
		exit(1);
	}
	strcpy(testprogdir, progname);
	while (*p != '\0') {
		/* Support \ or / dir separators for Windows compat. */
		if (*p == '/' || *p == '\\')
		{
			progname = p + 1;
			i = j;
		}
		++p;
		j++;
	}
	testprogdir[i] = '\0';
#if defined(_WIN32) && !defined(__CYGWIN__)
	if (testprogdir[0] != '/' && testprogdir[0] != '\\' &&
	    !(((testprogdir[0] >= 'a' && testprogdir[0] <= 'z') ||
	       (testprogdir[0] >= 'A' && testprogdir[0] <= 'Z')) &&
		testprogdir[1] == ':' &&
		(testprogdir[2] == '/' || testprogdir[2] == '\\')))
#else
	if (testprogdir[0] != '/')
#endif
	{
		/* Fixup path for relative directories. */
		if ((testprogdir = (char *)realloc(testprogdir,
			strlen(pwd) + 1 + strlen(testprogdir) + 1)) == NULL)
		{
			fprintf(stderr, "ERROR: Out of memory.");
			exit(1);
		}
		memmove(testprogdir + strlen(pwd) + 1, testprogdir,
		    strlen(testprogdir));
		memcpy(testprogdir, pwd, strlen(pwd));
		testprogdir[strlen(pwd)] = '/';
	}

#ifdef PROGRAM
	/* Get the target program from environment, if available. */
	testprogfile = getenv(ENVBASE);
#endif

	if (getenv("TMPDIR") != NULL)
		tmp = getenv("TMPDIR");
	else if (getenv("TMP") != NULL)
		tmp = getenv("TMP");
	else if (getenv("TEMP") != NULL)
		tmp = getenv("TEMP");
	else if (getenv("TEMPDIR") != NULL)
		tmp = getenv("TEMPDIR");
	else
		tmp = "/tmp";

	/* Allow -d to be controlled through the environment. */
	if (getenv(ENVBASE "_DEBUG") != NULL)
		dump_on_failure = 1;

	/* Allow -v to be controlled through the environment. */
	if (getenv("_VERBOSITY_LEVEL") != NULL)
	{
		vlevel = getenv("_VERBOSITY_LEVEL");
		verbosity = atoi(vlevel);
		if (verbosity < VERBOSITY_SUMMARY_ONLY || verbosity > VERBOSITY_FULL)
		{
			/* Unsupported verbosity levels are silently ignored */
			vlevel = NULL;
			verbosity = VERBOSITY_PASSFAIL;
		}
	}

	/* Get the directory holding test files from environment. */
	refdir = getenv(ENVBASE "_TEST_FILES");

	/*
	 * Parse options, without using getopt(), which isn't available
	 * on all platforms.
	 */
	++argv; /* Skip program name */
	while (*argv != NULL) {
		if (**argv != '-')
			break;
		p = *argv++;
		++p; /* Skip '-' */
		while (*p != '\0') {
			option = *p++;
			option_arg = NULL;
			/* If 'opt' takes an argument, parse that. */
			if (option == 'p' || option == 'r') {
				if (*p != '\0')
					option_arg = p;
				else if (*argv == NULL) {
					fprintf(stderr,
					    "Option -%c requires argument.\n",
					    option);
					usage(progname);
				} else
					option_arg = *argv++;
				p = ""; /* End of this option word. */
			}

			/* Now, handle the option. */
			switch (option) {
			case 'd':
				dump_on_failure = 1;
				break;
			case 'k':
				keep_temp_files = 1;
				break;
			case 'p':
#ifdef PROGRAM
				testprogfile = option_arg;
#else
				fprintf(stderr, "-p option not permitted\n");
				usage(progname);
#endif
				break;
			case 'q':
				if (!vlevel)
					verbosity--;
				break;
			case 'r':
				refdir = option_arg;
				break;
			case 'u':
				until_failure++;
				break;
			case 'v':
				if (!vlevel)
					verbosity++;
				break;
			default:
				fprintf(stderr, "Unrecognized option '%c'\n",
				    option);
				usage(progname);
			}
		}
	}

	/*
	 * Sanity-check that our options make sense.
	 */
#ifdef PROGRAM
	if (testprogfile == NULL)
	{
		if ((tmp2 = (char *)malloc(strlen(testprogdir) + 1 +
			strlen(PROGRAM) + 1)) == NULL)
		{
			fprintf(stderr, "ERROR: Out of memory.");
			exit(1);
		}
		strcpy(tmp2, testprogdir);
		strcat(tmp2, "/");
		strcat(tmp2, PROGRAM);
		testprogfile = tmp2;
	}

	{
		char *testprg;
#if defined(_WIN32) && !defined(__CYGWIN__)
		/* Command.com sometimes rejects '/' separators. */
		testprg = strdup(testprogfile);
		for (i = 0; testprg[i] != '\0'; i++) {
			if (testprg[i] == '/')
				testprg[i] = '\\';
		}
		testprogfile = testprg;
#endif
		/* Quote the name that gets put into shell command lines. */
		testprg = malloc(strlen(testprogfile) + 3);
		strcpy(testprg, "\"");
		strcat(testprg, testprogfile);
		strcat(testprg, "\"");
		testprog = testprg;
	}
#endif

#if !defined(_WIN32) && defined(SIGPIPE)
	{   /* Ignore SIGPIPE signals */
		struct sigaction sa;
		sa.sa_handler = SIG_IGN;
		sigemptyset(&sa.sa_mask);
		sa.sa_flags = 0;
		sigaction(SIGPIPE, &sa, NULL);
	}
#endif

	/*
	 * Create a temp directory for the following tests.
	 * Include the time the tests started as part of the name,
	 * to make it easier to track the results of multiple tests.
	 */
	now = time(NULL);
	for (i = 0; ; i++) {
		strftime(tmpdir_timestamp, sizeof(tmpdir_timestamp),
		    "%Y-%m-%dT%H.%M.%S",
		    localtime(&now));
		sprintf(tmpdir, "%s/%s.%s-%03d", tmp, progname,
		    tmpdir_timestamp, i);
		if (assertMakeDir(tmpdir,0755))
			break;
		if (i >= 999) {
			fprintf(stderr,
			    "ERROR: Unable to create temp directory %s\n",
			    tmpdir);
			exit(1);
		}
	}

	/*
	 * If the user didn't specify a directory for locating
	 * reference files, try to find the reference files in
	 * the "usual places."
	 */
	refdir = refdir_alloc = get_refdir(refdir);

	/*
	 * Banner with basic information.
	 */
	printf("\n");
	printf("If tests fail or crash, details will be in:\n");
	printf("   %s\n", tmpdir);
	printf("\n");
	if (verbosity > VERBOSITY_SUMMARY_ONLY) {
		printf("Reference files will be read from: %s\n", refdir);
#ifdef PROGRAM
		printf("Running tests on: %s\n", testprog);
#endif
		printf("Exercising: ");
		fflush(stdout);
		printf("%s\n", EXTRA_VERSION);
	} else {
		printf("Running ");
		fflush(stdout);
	}

	/*
	 * Run some or all of the individual tests.
	 */
	saved_argv = argv;
	do {
		argv = saved_argv;
		do {
			int test_num;

			test_num = get_test_set(test_set, limit, *argv);
			if (test_num < 0) {
				printf("*** INVALID Test %s\n", *argv);
				free(refdir_alloc);
				usage(progname);
				return (1);
			}
			for (i = 0; i < test_num; i++) {
				tests_run++;
				if (test_run(test_set[i], tmpdir)) {
					tests_failed++;
					if (until_failure)
						goto finish;
				}
			}
<<<<<<< HEAD
		} else {
			while (*(argv) != NULL) {
				if (**argv >= '0' && **argv <= '9') {
					char *vp = *argv;
					start = 0;
					while (*vp >= '0' && *vp <= '9') {
						start *= 10;
						start += *vp - '0';
						++vp;
					}
					if (*vp == '\0') {
						end = start;
					} else if (*vp == '-') {
						++vp;
						if (*vp == '\0') {
							end = limit - 1;
						} else {
							end = 0;
							while (*vp >= '0' && *vp <= '9') {
								end *= 10;
								end += *vp - '0';
								++vp;
							}
						}
					} else {
						printf("*** INVALID Test %s\n", *argv);
						free(refdir_alloc);
						usage(progname);
						return (1);
					}
					if (start < 0 || end >= limit || start > end) {
						printf("*** INVALID Test %s\n", *argv);
						free(refdir_alloc);
						usage(progname);
						return (1);
					}
				} else {
					for (start = 0; start < limit; ++start) {
						if (strcmp(*argv, tests[start].name) == 0)
							break;
					}
					end = start;
					if (start >= limit) {
						printf("*** INVALID Test ``%s''\n",
						    *argv);
						free(refdir_alloc);
						usage(progname);
						/* usage() never returns */
					}
				}
				while (start <= end) {
					tests_run++;
					if (test_run(start, tmpdir)) {
						tests_failed++;
						if (until_failure)
							goto finish;
					}
					++start;
				}
=======
			if (*argv != NULL)
>>>>>>> f079aadc
				argv++;
		} while (*argv != NULL);
	} while (until_failure);

finish:
	/* Must be freed after all tests run */
	free(tmp2);
	free(testprogdir);
	free(pwd);

	/*
	 * Report summary statistics.
	 */
	if (verbosity > VERBOSITY_SUMMARY_ONLY) {
		printf("\n");
		printf("Totals:\n");
		printf("  Tests run:         %8d\n", tests_run);
		printf("  Tests failed:      %8d\n", tests_failed);
		printf("  Assertions checked:%8d\n", assertions);
		printf("  Assertions failed: %8d\n", failures);
		printf("  Skips reported:    %8d\n", skips);
	}
	if (failures) {
		printf("\n");
		printf("Failing tests:\n");
		for (i = 0; i < limit; ++i) {
			if (tests[i].failures)
				printf("  %d: %s (%d failures)\n", i,
				    tests[i].name, tests[i].failures);
		}
		printf("\n");
		printf("Details for failing tests: %s\n", tmpdir);
		printf("\n");
	} else {
		if (verbosity == VERBOSITY_SUMMARY_ONLY)
			printf("\n");
		printf("%d tests passed, no failures\n", tests_run);
	}

	free(refdir_alloc);

	/* If the final tmpdir is empty, we can remove it. */
	/* This should be the usual case when all tests succeed. */
	assertChdir("..");
	rmdir(tmpdir);

	return (tests_failed ? 1 : 0);
}<|MERGE_RESOLUTION|>--- conflicted
+++ resolved
@@ -2735,69 +2735,7 @@
 						goto finish;
 				}
 			}
-<<<<<<< HEAD
-		} else {
-			while (*(argv) != NULL) {
-				if (**argv >= '0' && **argv <= '9') {
-					char *vp = *argv;
-					start = 0;
-					while (*vp >= '0' && *vp <= '9') {
-						start *= 10;
-						start += *vp - '0';
-						++vp;
-					}
-					if (*vp == '\0') {
-						end = start;
-					} else if (*vp == '-') {
-						++vp;
-						if (*vp == '\0') {
-							end = limit - 1;
-						} else {
-							end = 0;
-							while (*vp >= '0' && *vp <= '9') {
-								end *= 10;
-								end += *vp - '0';
-								++vp;
-							}
-						}
-					} else {
-						printf("*** INVALID Test %s\n", *argv);
-						free(refdir_alloc);
-						usage(progname);
-						return (1);
-					}
-					if (start < 0 || end >= limit || start > end) {
-						printf("*** INVALID Test %s\n", *argv);
-						free(refdir_alloc);
-						usage(progname);
-						return (1);
-					}
-				} else {
-					for (start = 0; start < limit; ++start) {
-						if (strcmp(*argv, tests[start].name) == 0)
-							break;
-					}
-					end = start;
-					if (start >= limit) {
-						printf("*** INVALID Test ``%s''\n",
-						    *argv);
-						free(refdir_alloc);
-						usage(progname);
-						/* usage() never returns */
-					}
-				}
-				while (start <= end) {
-					tests_run++;
-					if (test_run(start, tmpdir)) {
-						tests_failed++;
-						if (until_failure)
-							goto finish;
-					}
-					++start;
-				}
-=======
 			if (*argv != NULL)
->>>>>>> f079aadc
 				argv++;
 		} while (*argv != NULL);
 	} while (until_failure);
