--- conflicted
+++ resolved
@@ -906,9 +906,6 @@
 	archive_entry_set_atime(entry, zip_entry->atime, 0);
 
 	if ((zip->entry->mode & AE_IFMT) == AE_IFLNK) {
-<<<<<<< HEAD
-		size_t linkname_length = (size_t)zip_entry->compressed_size;
-=======
 		size_t linkname_length;
 
 		if (zip_entry->compressed_size > 64 * 1024) {
@@ -918,7 +915,6 @@
 		}
 
 		linkname_length = (size_t)zip_entry->compressed_size;
->>>>>>> fc04ba09
 
 		archive_entry_set_size(entry, 0);
 		p = __archive_read_ahead(a, linkname_length, NULL);
