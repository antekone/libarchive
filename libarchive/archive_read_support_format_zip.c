/*-
 * Copyright (c) 2004 Tim Kientzle
 * Copyright (c) 2011-2012 Michihiro NAKAJIMA
 * Copyright (c) 2013 Konrad Kleine
 * All rights reserved.
 *
 * Redistribution and use in source and binary forms, with or without
 * modification, are permitted provided that the following conditions
 * are met:
 * 1. Redistributions of source code must retain the above copyright
 *    notice, this list of conditions and the following disclaimer.
 * 2. Redistributions in binary form must reproduce the above copyright
 *    notice, this list of conditions and the following disclaimer in the
 *    documentation and/or other materials provided with the distribution.
 *
 * THIS SOFTWARE IS PROVIDED BY THE AUTHOR(S) ``AS IS'' AND ANY EXPRESS OR
 * IMPLIED WARRANTIES, INCLUDING, BUT NOT LIMITED TO, THE IMPLIED WARRANTIES
 * OF MERCHANTABILITY AND FITNESS FOR A PARTICULAR PURPOSE ARE DISCLAIMED.
 * IN NO EVENT SHALL THE AUTHOR(S) BE LIABLE FOR ANY DIRECT, INDIRECT,
 * INCIDENTAL, SPECIAL, EXEMPLARY, OR CONSEQUENTIAL DAMAGES (INCLUDING, BUT
 * NOT LIMITED TO, PROCUREMENT OF SUBSTITUTE GOODS OR SERVICES; LOSS OF USE,
 * DATA, OR PROFITS; OR BUSINESS INTERRUPTION) HOWEVER CAUSED AND ON ANY
 * THEORY OF LIABILITY, WHETHER IN CONTRACT, STRICT LIABILITY, OR TORT
 * (INCLUDING NEGLIGENCE OR OTHERWISE) ARISING IN ANY WAY OUT OF THE USE OF
 * THIS SOFTWARE, EVEN IF ADVISED OF THE POSSIBILITY OF SUCH DAMAGE.
 */

#include "archive_platform.h"
__FBSDID("$FreeBSD: head/lib/libarchive/archive_read_support_format_zip.c 201102 2009-12-28 03:11:36Z kientzle $");

#ifdef HAVE_ERRNO_H
#include <errno.h>
#endif
#ifdef HAVE_STDLIB_H
#include <stdlib.h>
#endif
#ifdef HAVE_ZLIB_H
#include <zlib.h>
#endif

#include "archive.h"
#include "archive_endian.h"
#include "archive_entry.h"
#include "archive_entry_locale.h"
#include "archive_private.h"
#include "archive_rb.h"
#include "archive_read_private.h"

#ifndef HAVE_ZLIB_H
#include "archive_crc32.h"
#endif

struct zip_entry {
	struct archive_rb_node	node;
	int64_t			local_header_offset;
	int64_t			compressed_size;
	int64_t			uncompressed_size;
	int64_t			gid;
	int64_t			uid;
	struct archive_entry	*entry;
	struct archive_string	rsrcname;
	time_t			mtime;
	time_t			atime;
	time_t			ctime;
	uint32_t		crc32;
	uint16_t		mode;
	uint16_t		flags;
	char			compression;
	char			system;
};

struct zip {
	/* Structural information about the archive. */
	int64_t			end_of_central_directory_offset;
	int64_t			central_directory_offset;
	size_t			central_directory_size;
	size_t			central_directory_entries_total;
	size_t			central_directory_entries_on_this_disk;
	char			have_central_directory;
	int64_t			offset;
	char			has_encrypted_entries;

	/* List of entries (seekable Zip only) */
	size_t			entries_remaining;
	struct zip_entry	*zip_entries;
	struct zip_entry	*entry;
	struct archive_rb_tree	tree;
	struct archive_rb_tree	tree_rsrc;

	size_t			unconsumed;

	/* entry_bytes_remaining is the number of bytes we expect. */
	int64_t			entry_bytes_remaining;

	/* These count the number of bytes actually read for the entry. */
	int64_t			entry_compressed_bytes_read;
	int64_t			entry_uncompressed_bytes_read;

	/* Running CRC32 of the decompressed data */
	unsigned long		entry_crc32;

	/* Flags to mark progress of decompression. */
	char			decompress_init;
	char			end_of_entry;

	ssize_t			filename_length;
	ssize_t			extra_length;

	unsigned char 		*uncompressed_buffer;
	size_t 			uncompressed_buffer_size;
#ifdef HAVE_ZLIB_H
	z_stream		stream;
	char			stream_valid;
#endif

	struct archive_string	extra;
	struct archive_string_conv *sconv;
	struct archive_string_conv *sconv_default;
	struct archive_string_conv *sconv_utf8;
	int			init_default_conversion;
	char	format_name[64];
};

#define ZIP_LENGTH_AT_END	8
#define ZIP_ENCRYPTED	(1<<0)
#define ZIP_STRONG_ENCRYPTED	(1<<6)
/* See "7.2 Single Password Symmetric Encryption Method"
   in http://www.pkware.com/documents/casestudies/APPNOTE.TXT */
#define ZIP_CENTRAL_DIRECTORY_ENCRYPTED	(1<<13)	
#define ZIP_UTF8_NAME	(1<<11)	

static char	archive_read_format_zip_has_encrypted_entries(struct archive_read *);
static int	archive_read_support_format_zip_capabilities_seekable(struct archive_read *a);
static int	archive_read_support_format_zip_capabilities_streamable(struct archive_read *a);
static int	archive_read_format_zip_streamable_bid(struct archive_read *,
		    int);
static int	archive_read_format_zip_seekable_bid(struct archive_read *,
		    int);
static int	archive_read_format_zip_options(struct archive_read *,
		    const char *, const char *);
static int	archive_read_format_zip_cleanup(struct archive_read *);
static int	archive_read_format_zip_read_data(struct archive_read *,
		    const void **, size_t *, int64_t *);
static int	archive_read_format_zip_read_data_skip(struct archive_read *a);
static int	archive_read_format_zip_seekable_read_header(
		    struct archive_read *, struct archive_entry *);
static int	archive_read_format_zip_streamable_read_header(
		    struct archive_read *, struct archive_entry *);
static ssize_t	zip_get_local_file_header_size(struct archive_read *, size_t);
#ifdef HAVE_ZLIB_H
static int	zip_deflate_init(struct archive_read *, struct zip *);
static int	zip_read_data_deflate(struct archive_read *a, const void **buff,
		    size_t *size, int64_t *offset);
#endif
static int	zip_read_data_none(struct archive_read *a, const void **buff,
		    size_t *size, int64_t *offset);
static int	zip_read_local_file_header(struct archive_read *a,
		    struct archive_entry *entry, struct zip *);
static time_t	zip_time(const char *);
static const char *compression_name(int compression);
static void	process_extra(const char *, size_t, struct zip_entry *);

int	archive_read_support_format_zip_streamable(struct archive *);
int	archive_read_support_format_zip_seekable(struct archive *);

int
archive_read_support_format_zip_streamable(struct archive *_a)
{
	struct archive_read *a = (struct archive_read *)_a;
	struct zip *zip;
	int r;

	archive_check_magic(_a, ARCHIVE_READ_MAGIC,
	    ARCHIVE_STATE_NEW, "archive_read_support_format_zip");

	zip = (struct zip *)malloc(sizeof(*zip));
	if (zip == NULL) {
		archive_set_error(&a->archive, ENOMEM,
		    "Can't allocate zip data");
		return (ARCHIVE_FATAL);
	}
	memset(zip, 0, sizeof(*zip));

	/*
	 * Until enough data has been read, we cannot tell about
	 * any encrypted entries yet.
	 */
	zip->has_encrypted_entries = ARCHIVE_READ_FORMAT_ENCRYPTION_DONT_KNOW;

	r = __archive_read_register_format(a,
	    zip,
	    "zip",
	    archive_read_format_zip_streamable_bid,
	    archive_read_format_zip_options,
	    archive_read_format_zip_streamable_read_header,
	    archive_read_format_zip_read_data,
	    archive_read_format_zip_read_data_skip,
	    NULL,
	    archive_read_format_zip_cleanup,
	    archive_read_support_format_zip_capabilities_streamable,
	    archive_read_format_zip_has_encrypted_entries);

	if (r != ARCHIVE_OK)
		free(zip);
	return (ARCHIVE_OK);
}

int
archive_read_support_format_zip_seekable(struct archive *_a)
{
	struct archive_read *a = (struct archive_read *)_a;
	struct zip *zip;
	int r;

	archive_check_magic(_a, ARCHIVE_READ_MAGIC,
	    ARCHIVE_STATE_NEW, "archive_read_support_format_zip_seekable");

	zip = (struct zip *)malloc(sizeof(*zip));
	if (zip == NULL) {
		archive_set_error(&a->archive, ENOMEM,
		    "Can't allocate zip data");
		return (ARCHIVE_FATAL);
	}
	memset(zip, 0, sizeof(*zip));

	/*
	 * Until enough data has been read, we cannot tell about
	 * any encrypted entries yet.
	 */
	zip->has_encrypted_entries = ARCHIVE_READ_FORMAT_ENCRYPTION_DONT_KNOW;

	
	r = __archive_read_register_format(a,
	    zip,
	    "zip",
	    archive_read_format_zip_seekable_bid,
	    archive_read_format_zip_options,
	    archive_read_format_zip_seekable_read_header,
	    archive_read_format_zip_read_data,
	    archive_read_format_zip_read_data_skip,
	    NULL,
	    archive_read_format_zip_cleanup,
	    archive_read_support_format_zip_capabilities_seekable,
	    archive_read_format_zip_has_encrypted_entries);

	if (r != ARCHIVE_OK)
		free(zip);
	return (ARCHIVE_OK);
}

static int
archive_read_support_format_zip_capabilities_seekable(struct archive_read * a)
{
	(void)a; /* UNUSED */
	return (ARCHIVE_READ_FORMAT_CAPS_ENCRYPT_DATA | ARCHIVE_READ_FORMAT_CAPS_ENCRYPT_METADATA);
}

static int
archive_read_support_format_zip_capabilities_streamable(struct archive_read * a)
{
	(void)a; /* UNUSED */
	return (ARCHIVE_READ_FORMAT_CAPS_ENCRYPT_DATA | ARCHIVE_READ_FORMAT_CAPS_ENCRYPT_METADATA);
}


static char
archive_read_format_zip_has_encrypted_entries(struct archive_read *_a)
{
	if (_a && _a->format) {
		struct zip * zip = (struct zip *)_a->format->data;
		if (zip) {
			return zip->has_encrypted_entries;
		}
	}
	return ARCHIVE_READ_FORMAT_ENCRYPTION_DONT_KNOW;
}

int
archive_read_support_format_zip(struct archive *a)
{
	int r;
	r = archive_read_support_format_zip_streamable(a);
	if (r != ARCHIVE_OK)
		return r;
	return (archive_read_support_format_zip_seekable(a));
}

/*
 * TODO: This is a performance sink because it forces the read core to
 * drop buffered data from the start of file, which will then have to
 * be re-read again if this bidder loses.
 *
 * We workaround this a little by passing in the best bid so far so
 * that later bidders can do nothing if they know they'll never
 * outbid.  But we can certainly do better...
 */
static int
archive_read_format_zip_seekable_bid(struct archive_read *a, int best_bid)
{
	struct zip *zip = (struct zip *)a->format->data;
	int64_t end_of_central_directory_offset;
	const char *p;

	/* If someone has already bid more than 32, then avoid
	   trashing the look-ahead buffers with a seek. */
	if (best_bid > 32)
		return (-1);

	/* end-of-central-directory record is 22 bytes; first check
	 * for it at very end of file. */
	end_of_central_directory_offset = __archive_read_seek(a, -22, SEEK_END);
	/* If we can't seek, then we can't bid. */
	if (end_of_central_directory_offset <= 0)
		return 0;

	if ((p = __archive_read_ahead(a, 22, NULL)) == NULL)
		return 0;
	/* First four bytes are signature for end of central directory
	 * record.  Four zero bytes ensure this isn't a multi-volume
	 * Zip file (which we don't yet support). */
	if (memcmp(p, "PK\005\006\000\000\000\000", 8) != 0) {
		int64_t i, tail;
		int found;

		/*
		 * End-of-central-directory isn't exactly at end of file.
		 * Try reading last 16k of file and search for it.
		 */
		if (end_of_central_directory_offset + 22 > 1024 * 16) {
			tail = 1024 * 16;
			end_of_central_directory_offset
			    = __archive_read_seek(a, tail * -1, SEEK_END);
		} else {
			tail = end_of_central_directory_offset + 22;
			end_of_central_directory_offset
			    = __archive_read_seek(a, 0, SEEK_SET);
		}
		if (end_of_central_directory_offset < 0)
			return 0;
		if ((p = __archive_read_ahead(a, (size_t)tail, NULL)) == NULL)
			return 0;
		for (found = 0, i = 0; !found && i < tail - 22;) {
			switch (p[i]) {
			case 'P':
				if (memcmp(p+i,
				    "PK\005\006\000\000\000\000", 8) == 0) {
					p += i;
					end_of_central_directory_offset += i;
					found = 1;
				} else
					i += 8;
				break;
			case 'K': i += 7; break;
			case 005: i += 6; break;
			case 006: i += 5; break;
			default: i += 1; break;
			}
		}
		if (!found)
			return 0;
	}
    
	/* Since we've already done the hard work of finding the
	   end of central directory record, let's save the important
	   information. */
	zip->central_directory_entries_on_this_disk = archive_le16dec(p + 8);
	zip->central_directory_entries_total = archive_le16dec(p + 10);
	zip->central_directory_size = archive_le32dec(p + 12);
	zip->central_directory_offset = archive_le32dec(p + 16);
<<<<<<< HEAD
	zip->end_of_central_directory_offset = end_of_central_directory_offset;

=======
	zip->end_of_central_directory_offset = filesize;
	
>>>>>>> 2de568ca
	/* Just one volume, so central dir must all be on this volume. */
	if (zip->central_directory_entries_total != zip->central_directory_entries_on_this_disk) {
		return 0;
<<<<<<< HEAD
	/* Central directory can't extend beyond start of EOCD record. */
=======
	}
	/* Central directory can't extend beyond end of this file. */
>>>>>>> 2de568ca
	if (zip->central_directory_offset +
	    (int64_t)zip->central_directory_size > end_of_central_directory_offset)
		return 0;

	/* This is just a tiny bit higher than the maximum returned by
	   the streaming Zip bidder.  This ensures that the more accurate
	   seeking Zip parser wins whenever seek is available. */
	return 32;
}

static int
cmp_node(const struct archive_rb_node *n1, const struct archive_rb_node *n2)
{
	const struct zip_entry *e1 = (const struct zip_entry *)n1;
	const struct zip_entry *e2 = (const struct zip_entry *)n2;

	return ((int)(e2->local_header_offset - e1->local_header_offset));
}

static int
cmp_key(const struct archive_rb_node *n, const void *key)
{
	/* This function won't be called */
	(void)n; /* UNUSED */
	(void)key; /* UNUSED */
	return 1;
}

static int
rsrc_cmp_node(const struct archive_rb_node *n1,
    const struct archive_rb_node *n2)
{
	const struct zip_entry *e1 = (const struct zip_entry *)n1;
	const struct zip_entry *e2 = (const struct zip_entry *)n2;

	return (strcmp(e2->rsrcname.s, e1->rsrcname.s));
}

static int
rsrc_cmp_key(const struct archive_rb_node *n, const void *key)
{
	const struct zip_entry *e = (const struct zip_entry *)n;
	return (strcmp((const char *)key, e->rsrcname.s));
}

static const char *
rsrc_basename(const char *name, size_t name_length)
{
	const char *s, *r;

	r = s = name;
	for (;;) {
		s = memchr(s, '/', name_length - (s - name));
		if (s == NULL)
			break;
		r = ++s;
	}
	return (r);
}

static void
expose_parent_dirs(struct zip *zip, const char *name, size_t name_length)
{
	struct archive_string str;
	struct zip_entry *dir;
	char *s;

	archive_string_init(&str);
	archive_strncpy(&str, name, name_length);
	for (;;) {
		s = strrchr(str.s, '/');
		if (s == NULL)
			break;
		*s = '\0';
		/* Transfer the parent directory from zip->tree_rsrc RB
		 * tree to zip->tree RB tree to expose. */
		dir = (struct zip_entry *)
		    __archive_rb_tree_find_node(&zip->tree_rsrc, str.s);
		if (dir == NULL)
			break;
		__archive_rb_tree_remove_node(&zip->tree_rsrc, &dir->node);
		archive_string_free(&dir->rsrcname);
		__archive_rb_tree_insert_node(&zip->tree, &dir->node);
	}
	archive_string_free(&str);
}

static int
slurp_central_directory(struct archive_read *a, struct zip *zip)
{
	unsigned i;
	int64_t correction;
	static const struct archive_rb_tree_ops rb_ops = {
		&cmp_node, &cmp_key
	};
	static const struct archive_rb_tree_ops rb_rsrc_ops = {
		&rsrc_cmp_node, &rsrc_cmp_key
	};

	/*
	 * Consider the archive file we are reading may be SFX.
	 * So we have to calculate a SFX header size to revise
	 * ZIP header offsets.
	 */
	correction = zip->end_of_central_directory_offset -
	    (zip->central_directory_offset + zip->central_directory_size);
	/* The central directory offset is relative value, and so
	 * we revise this offset for SFX. */
	zip->central_directory_offset += correction;

	__archive_read_seek(a, zip->central_directory_offset, SEEK_SET);
	zip->offset = zip->central_directory_offset;
	__archive_rb_tree_init(&zip->tree, &rb_ops);
	__archive_rb_tree_init(&zip->tree_rsrc, &rb_rsrc_ops);

	zip->zip_entries = calloc(zip->central_directory_entries_total,
				sizeof(struct zip_entry));
	for (i = 0; i < zip->central_directory_entries_total; ++i) {
		struct zip_entry *zip_entry = &zip->zip_entries[i];
		size_t filename_length, extra_length, comment_length;
		uint32_t external_attributes;
		const char *name, *p, *r;

		if ((p = __archive_read_ahead(a, 46, NULL)) == NULL)
			return ARCHIVE_FATAL;
		if (memcmp(p, "PK\001\002", 4) != 0) {
			archive_set_error(&a->archive,
			    -1, "Invalid central directory signature");
			return ARCHIVE_FATAL;
		}
		zip->have_central_directory = 1;
		/* version = p[4]; */
		zip_entry->system = p[5];
		/* version_required = archive_le16dec(p + 6); */
		zip_entry->flags = archive_le16dec(p + 8);
		if (zip_entry->flags & (ZIP_ENCRYPTED | ZIP_STRONG_ENCRYPTED)){
			zip->has_encrypted_entries = 1;
		}
		zip_entry->compression = (char)archive_le16dec(p + 10);
		zip_entry->mtime = zip_time(p + 12);
		zip_entry->crc32 = archive_le32dec(p + 16);
		zip_entry->compressed_size = archive_le32dec(p + 20);
		zip_entry->uncompressed_size = archive_le32dec(p + 24);
		filename_length = archive_le16dec(p + 28);
		extra_length = archive_le16dec(p + 30);
		comment_length = archive_le16dec(p + 32);
		/* disk_start = archive_le16dec(p + 34); */ /* Better be zero. */
		/* internal_attributes = archive_le16dec(p + 36); */ /* text bit */
		external_attributes = archive_le32dec(p + 38);
		zip_entry->local_header_offset =
		    archive_le32dec(p + 42) + correction;
		
		/* If we can't guess the mode, leave it zero here;
		   when we read the local file header we might get
		   more information. */
		zip_entry->mode = 0;
		if (zip_entry->system == 3) {
			zip_entry->mode = external_attributes >> 16;
		}

		/*
		 * Mac resource fork files are stored under the
		 * "__MACOSX/" directory, so we should check if
		 * it is.
		 */
		/* Make sure we have the file name. */
		if ((p = __archive_read_ahead(a, 46 + filename_length, NULL))
		    == NULL)
			return ARCHIVE_FATAL;
		name = p + 46;
		r = rsrc_basename(name, filename_length);
		if (filename_length >= 9 &&
		    strncmp("__MACOSX/", name, 9) == 0) {
			/* If this file is not a resource fork nor
			 * a directory. We should treat it as a non
			 * resource fork file to expose it. */
			if (name[filename_length-1] != '/' &&
			    (r - name < 3 || r[0] != '.' || r[1] != '_')) {
				__archive_rb_tree_insert_node(&zip->tree,
				    &zip_entry->node);
				/* Expose its parent directories. */
				expose_parent_dirs(zip, name, filename_length);
			} else {
				/* This file is a resource fork file or
				 * a directory. */
				archive_strncpy(&(zip_entry->rsrcname), name,
				    filename_length);
				__archive_rb_tree_insert_node(&zip->tree_rsrc,
				    &zip_entry->node);
			}
		} else {
			/* Generate resource fork name to find its resource
			 * file at zip->tree_rsrc. */
			archive_strcpy(&(zip_entry->rsrcname), "__MACOSX/");
			archive_strncat(&(zip_entry->rsrcname), name, r - name);
			archive_strcat(&(zip_entry->rsrcname), "._");
			archive_strncat(&(zip_entry->rsrcname),
			    name + (r - name), filename_length - (r - name));
			/* Register an entry to RB tree to sort it by
			 * file offset. */
			__archive_rb_tree_insert_node(&zip->tree,
			    &zip_entry->node);
		}
		/* We don't read the filename until we get to the
		   local file header.  Reading it here would speed up
		   table-of-contents operations (removing the need to
		   find and read local file header to get the
		   filename) at the cost of requiring a lot of extra
		   space. */
		/* We don't read the extra block here.  We assume it
		   will be duplicated at the local file header. */
		__archive_read_consume(a,
		    46 + filename_length + extra_length + comment_length);
	}

	return ARCHIVE_OK;
}

static int64_t
zip_read_consume(struct archive_read *a, int64_t bytes)
{
	struct zip *zip = (struct zip *)a->format->data;
	int64_t skip;

	skip = __archive_read_consume(a, bytes);
	if (skip > 0)
		zip->offset += skip;
	return (skip);
}

static int
zip_read_mac_metadata(struct archive_read *a, struct archive_entry *entry,
    struct zip_entry *rsrc)
{
	struct zip *zip = (struct zip *)a->format->data;
	unsigned char *metadata, *mp;
	int64_t offset = zip->offset;
	size_t remaining_bytes, metadata_bytes;
	ssize_t hsize;
	int ret = ARCHIVE_OK, eof;

	switch(rsrc->compression) {
	case 0:  /* No compression. */
#ifdef HAVE_ZLIB_H
	case 8: /* Deflate compression. */
#endif
		break;
	default: /* Unsupported compression. */
		/* Return a warning. */
		archive_set_error(&a->archive, ARCHIVE_ERRNO_FILE_FORMAT,
		    "Unsupported ZIP compression method (%s)",
		    compression_name(rsrc->compression));
		/* We can't decompress this entry, but we will
		 * be able to skip() it and try the next entry. */
		return (ARCHIVE_WARN);
	}

	if (rsrc->uncompressed_size > (128 * 1024)) {
		archive_set_error(&a->archive, ARCHIVE_ERRNO_FILE_FORMAT,
		    "Mac metadata is too large: %jd > 128K bytes",
		    (intmax_t)rsrc->uncompressed_size);
		return (ARCHIVE_WARN);
	}

	metadata = malloc((size_t)rsrc->uncompressed_size);
	if (metadata == NULL) {
		archive_set_error(&a->archive, ENOMEM,
		    "Can't allocate memory for Mac metadata");
		return (ARCHIVE_FATAL);
	}

	if (zip->offset < rsrc->local_header_offset)
		zip_read_consume(a, rsrc->local_header_offset - zip->offset);
	else if (zip->offset != rsrc->local_header_offset) {
		__archive_read_seek(a, rsrc->local_header_offset, SEEK_SET);
		zip->offset = zip->entry->local_header_offset;
	}

	hsize = zip_get_local_file_header_size(a, 0);
	zip_read_consume(a, hsize);

	remaining_bytes = (size_t)rsrc->compressed_size;
	metadata_bytes = (size_t)rsrc->uncompressed_size;
	mp = metadata;
	eof = 0;
	while (!eof && remaining_bytes) {
		const unsigned char *p;
		ssize_t bytes_avail;
		size_t bytes_used;

		p = __archive_read_ahead(a, 1, &bytes_avail);
		if (p == NULL) {
			archive_set_error(&a->archive,
			    ARCHIVE_ERRNO_FILE_FORMAT,
			    "Truncated ZIP file header");
			ret = ARCHIVE_WARN;
			goto exit_mac_metadata;
		}
		if ((size_t)bytes_avail > remaining_bytes)
			bytes_avail = remaining_bytes;
		switch(rsrc->compression) {
		case 0:  /* No compression. */
			memcpy(mp, p, bytes_avail);
			bytes_used = (size_t)bytes_avail;
			metadata_bytes -= bytes_used;
			mp += bytes_used;
			if (metadata_bytes == 0)
				eof = 1;
			break;
#ifdef HAVE_ZLIB_H
		case 8: /* Deflate compression. */
		{
			int r;

			ret = zip_deflate_init(a, zip);
			if (ret != ARCHIVE_OK)
				goto exit_mac_metadata;
			zip->stream.next_in =
			    (Bytef *)(uintptr_t)(const void *)p;
			zip->stream.avail_in = (uInt)bytes_avail;
			zip->stream.total_in = 0;
			zip->stream.next_out = mp;
			zip->stream.avail_out = (uInt)metadata_bytes;
			zip->stream.total_out = 0;

			r = inflate(&zip->stream, 0);
			switch (r) {
			case Z_OK:
				break;
			case Z_STREAM_END:
				eof = 1;
				break;
			case Z_MEM_ERROR:
				archive_set_error(&a->archive, ENOMEM,
				    "Out of memory for ZIP decompression");
				ret = ARCHIVE_FATAL;
				goto exit_mac_metadata;
			default:
				archive_set_error(&a->archive,
				    ARCHIVE_ERRNO_MISC,
				    "ZIP decompression failed (%d)", r);
				ret = ARCHIVE_FATAL;
				goto exit_mac_metadata;
			}
			bytes_used = zip->stream.total_in;
			metadata_bytes -= zip->stream.total_out;
			mp += zip->stream.total_out;
			break;
		}
#endif
		default:
			bytes_used = 0;
			break;
		}
		zip_read_consume(a, bytes_used);
		remaining_bytes -= bytes_used;
	}
	archive_entry_copy_mac_metadata(entry, metadata,
	    (size_t)rsrc->uncompressed_size - metadata_bytes);

	__archive_read_seek(a, offset, SEEK_SET);
	zip->offset = offset;
exit_mac_metadata:
	zip->decompress_init = 0;
	free(metadata);
	return (ret);
}

static int
archive_read_format_zip_seekable_read_header(struct archive_read *a,
	struct archive_entry *entry)
{
	struct zip *zip = (struct zip *)a->format->data;
	struct zip_entry *rsrc;
	int r, ret = ARCHIVE_OK;

	/*
	 * It should be sufficient to call archive_read_next_header() for
	 * a reader to determine if an entry is encrypted or not. If the
	 * encryption of an entry is only detectable when calling
	 * archive_read_data(), so be it. We'll do the same check there
	 * as well.
	 */
	if (zip->has_encrypted_entries == ARCHIVE_READ_FORMAT_ENCRYPTION_DONT_KNOW) {
		zip->has_encrypted_entries = 0;
	}

	a->archive.archive_format = ARCHIVE_FORMAT_ZIP;
	if (a->archive.archive_format_name == NULL)
		a->archive.archive_format_name = "ZIP";

	if (zip->zip_entries == NULL) {
		r = slurp_central_directory(a, zip);
		zip->entries_remaining = zip->central_directory_entries_total;
		if (r != ARCHIVE_OK)
			return r;
		/* Get first entry whose local header offset is lower than
		 * other entries in the archive file. */
		zip->entry =
		    (struct zip_entry *)ARCHIVE_RB_TREE_MIN(&zip->tree);
	} else if (zip->entry != NULL) {
		/* Get next entry in local header offset order. */
		zip->entry = (struct zip_entry *)__archive_rb_tree_iterate(
		    &zip->tree, &zip->entry->node, ARCHIVE_RB_DIR_RIGHT);
	}

	if (zip->entries_remaining <= 0 || zip->entry == NULL)
		return ARCHIVE_EOF;
	--zip->entries_remaining;
	
	if (zip->entry->rsrcname.s)
		rsrc = (struct zip_entry *)__archive_rb_tree_find_node(
		    &zip->tree_rsrc, zip->entry->rsrcname.s);
	else
		rsrc = NULL;

	/* File entries are sorted by the header offset, we should mostly
	 * use zip_read_consume to advance a read point to avoid redundant
	 * data reading.  */
	if (zip->offset < zip->entry->local_header_offset)
		zip_read_consume(a,
		    zip->entry->local_header_offset - zip->offset);
	else if (zip->offset != zip->entry->local_header_offset) {
		__archive_read_seek(a, zip->entry->local_header_offset,
			SEEK_SET);
		zip->offset = zip->entry->local_header_offset;
	}
	zip->unconsumed = 0;
	r = zip_read_local_file_header(a, entry, zip);
	if (r != ARCHIVE_OK)
		return r;
	if ((zip->entry->mode & AE_IFMT) == AE_IFLNK) {
		const void *p;
		struct archive_string_conv *sconv;
		size_t linkname_length = (size_t)archive_entry_size(entry);

		archive_entry_set_size(entry, 0);
		p = __archive_read_ahead(a, linkname_length, NULL);
		if (p == NULL) {
			archive_set_error(&a->archive, ARCHIVE_ERRNO_MISC,
			    "Truncated Zip file");
			return ARCHIVE_FATAL;
		}

		sconv = zip->sconv;
		if (sconv == NULL && (zip->entry->flags & ZIP_UTF8_NAME))
			sconv = zip->sconv_utf8;
		if (sconv == NULL)
			sconv = zip->sconv_default;
		if (archive_entry_copy_symlink_l(entry, p, linkname_length,
		    sconv) != 0) {
			if (errno != ENOMEM && sconv == zip->sconv_utf8 &&
			    (zip->entry->flags & ZIP_UTF8_NAME))
			    archive_entry_copy_symlink_l(entry, p,
				linkname_length, NULL);
			if (errno == ENOMEM) {
				archive_set_error(&a->archive, ENOMEM,
				    "Can't allocate memory for Symlink");
				return (ARCHIVE_FATAL);
			}
			/*
			 * Since there is no character-set regulation for
			 * symlink name, do not report the conversion error
			 * in an automatic conversion.
			 */
			if (sconv != zip->sconv_utf8 ||
			    (zip->entry->flags & ZIP_UTF8_NAME) == 0) {
				archive_set_error(&a->archive,
				    ARCHIVE_ERRNO_FILE_FORMAT,
				    "Symlink cannot be converted "
				    "from %s to current locale.",
				    archive_string_conversion_charset_name(
					sconv));
				ret = ARCHIVE_WARN;
			}
		}
	}
	if (rsrc) {
		int ret2 = zip_read_mac_metadata(a, entry, rsrc);
		if (ret2 < ret)
			ret = ret2;
	}
	return (ret);
}

static int
archive_read_format_zip_streamable_bid(struct archive_read *a, int best_bid)
{
	const char *p;

	(void)best_bid; /* UNUSED */

	if ((p = __archive_read_ahead(a, 4, NULL)) == NULL)
		return (-1);

	/*
	 * Bid of 30 here is: 16 bits for "PK",
	 * next 16-bit field has four options (-2 bits).
	 * 16 + 16-2 = 30.
	 */
	if (p[0] == 'P' && p[1] == 'K') {
		if ((p[2] == '\001' && p[3] == '\002')
		    || (p[2] == '\003' && p[3] == '\004')
		    || (p[2] == '\005' && p[3] == '\006')
		    || (p[2] == '\007' && p[3] == '\010')
		    || (p[2] == '0' && p[3] == '0'))
			return (30);
	}

	/* TODO: It's worth looking ahead a little bit for a valid
	 * PK signature.  In particular, that would make it possible
	 * to read some UUEncoded SFX files or SFX files coming from
	 * a network socket. */

	return (0);
}

static int
archive_read_format_zip_options(struct archive_read *a,
    const char *key, const char *val)
{
	struct zip *zip;
	int ret = ARCHIVE_FAILED;

	zip = (struct zip *)(a->format->data);
	if (strcmp(key, "compat-2x")  == 0) {
		/* Handle filnames as libarchive 2.x */
		zip->init_default_conversion = (val != NULL) ? 1 : 0;
		return (ARCHIVE_OK);
	} else if (strcmp(key, "hdrcharset")  == 0) {
		if (val == NULL || val[0] == 0)
			archive_set_error(&a->archive, ARCHIVE_ERRNO_MISC,
			    "zip: hdrcharset option needs a character-set name"
			);
		else {
			zip->sconv = archive_string_conversion_from_charset(
			    &a->archive, val, 0);
			if (zip->sconv != NULL) {
				if (strcmp(val, "UTF-8") == 0)
					zip->sconv_utf8 = zip->sconv;
				ret = ARCHIVE_OK;
			} else
				ret = ARCHIVE_FATAL;
		}
		return (ret);
	}

	/* Note: The "warn" return is just to inform the options
	 * supervisor that we didn't handle it.  It will generate
	 * a suitable error if no one used this option. */
	return (ARCHIVE_WARN);
}

static int
archive_read_format_zip_streamable_read_header(struct archive_read *a,
    struct archive_entry *entry)
{
	struct zip *zip;

	a->archive.archive_format = ARCHIVE_FORMAT_ZIP;
	if (a->archive.archive_format_name == NULL)
		a->archive.archive_format_name = "ZIP";

	zip = (struct zip *)(a->format->data);

	/*
	 * It should be sufficient to call archive_read_next_header() for
	 * a reader to determine if an entry is encrypted or not. If the
	 * encryption of an entry is only detectable when calling
	 * archive_read_data(), so be it. We'll do the same check there
	 * as well.
	 */
	if (zip->has_encrypted_entries == ARCHIVE_READ_FORMAT_ENCRYPTION_DONT_KNOW) {
		zip->has_encrypted_entries = 0;
	}

	/* Make sure we have a zip_entry structure to use. */
	if (zip->zip_entries == NULL) {
		zip->zip_entries = malloc(sizeof(struct zip_entry));
		if (zip->zip_entries == NULL) {
			archive_set_error(&a->archive, ENOMEM,
			    "Out  of memory");
			return ARCHIVE_FATAL;
		}
	}
	zip->entry = zip->zip_entries;
	memset(zip->entry, 0, sizeof(struct zip_entry));

	/* Search ahead for the next local file header. */
	zip_read_consume(a, zip->unconsumed);
	zip->unconsumed = 0;
	for (;;) {
		int64_t skipped = 0;
		const char *p, *end;
		ssize_t bytes;

		p = __archive_read_ahead(a, 4, &bytes);
		if (p == NULL)
			return (ARCHIVE_FATAL);
		end = p + bytes;

		while (p + 4 <= end) {
			if (p[0] == 'P' && p[1] == 'K') {
				if (p[2] == '\001' && p[3] == '\002')
					/* Beginning of central directory. */
					return (ARCHIVE_EOF);

				if (p[2] == '\003' && p[3] == '\004') {
					/* Regular file entry. */
					zip_read_consume(a, skipped);
					return zip_read_local_file_header(a,
					    entry, zip);
				}

				if (p[2] == '\005' && p[3] == '\006')
					/* End of central directory. */
					return (ARCHIVE_EOF);
			}
			++p;
			++skipped;
		}
		zip_read_consume(a, skipped);
	}
}

static ssize_t
zip_get_local_file_header_size(struct archive_read *a, size_t extra)
{
	const char *p;
	ssize_t filename_length, extra_length;

	if ((p = __archive_read_ahead(a, extra + 30, NULL)) == NULL) {
		archive_set_error(&a->archive, ARCHIVE_ERRNO_FILE_FORMAT,
		    "Truncated ZIP file header");
		return (ARCHIVE_WARN);
	}
	p += extra;

	if (memcmp(p, "PK\003\004", 4) != 0) {
		archive_set_error(&a->archive, -1, "Damaged Zip archive");
		return ARCHIVE_WARN;
	}
	filename_length = archive_le16dec(p + 26);
	extra_length = archive_le16dec(p + 28);

	return (30 + filename_length + extra_length);
}

/*
 * Assumes file pointer is at beginning of local file header.
 */
static int
zip_read_local_file_header(struct archive_read *a, struct archive_entry *entry,
    struct zip *zip)
{
	const char *p;
	const void *h;
	const wchar_t *wp;
	const char *cp;
	size_t len, filename_length, extra_length;
	struct archive_string_conv *sconv;
	struct zip_entry *zip_entry = zip->entry;
	uint32_t local_crc32;
	int64_t compressed_size, uncompressed_size;
	int ret = ARCHIVE_OK;
	char version;

	zip->decompress_init = 0;
	zip->end_of_entry = 0;
	zip->entry_uncompressed_bytes_read = 0;
	zip->entry_compressed_bytes_read = 0;
	zip->entry_crc32 = crc32(0, NULL, 0);

	/* Setup default conversion. */
	if (zip->sconv == NULL && !zip->init_default_conversion) {
		zip->sconv_default =
		    archive_string_default_conversion_for_read(&(a->archive));
		zip->init_default_conversion = 1;
	}

	if ((p = __archive_read_ahead(a, 30, NULL)) == NULL) {
		archive_set_error(&a->archive, ARCHIVE_ERRNO_FILE_FORMAT,
		    "Truncated ZIP file header");
		return (ARCHIVE_FATAL);
	}

	if (memcmp(p, "PK\003\004", 4) != 0) {
		archive_set_error(&a->archive, -1, "Damaged Zip archive");
		return ARCHIVE_FATAL;
	}
	version = p[4];
	zip_entry->system = p[5];
	zip_entry->flags = archive_le16dec(p + 6);
	if (zip_entry->flags & (ZIP_ENCRYPTED | ZIP_STRONG_ENCRYPTED)) {
		zip->has_encrypted_entries = 1;
		archive_entry_set_is_data_encrypted(entry, 1);
		if (zip_entry->flags & ZIP_CENTRAL_DIRECTORY_ENCRYPTED &&
			zip_entry->flags & ZIP_ENCRYPTED &&
			zip_entry->flags & ZIP_STRONG_ENCRYPTED) {
			archive_entry_set_is_metadata_encrypted(entry, 1);
			return ARCHIVE_FATAL;
        }
	}	
	zip_entry->compression = (char)archive_le16dec(p + 8);
	zip_entry->mtime = zip_time(p + 10);
	local_crc32 = archive_le32dec(p + 14);
	compressed_size = archive_le32dec(p + 18);
	uncompressed_size = archive_le32dec(p + 22);
	filename_length = archive_le16dec(p + 26);
	extra_length = archive_le16dec(p + 28);

	zip_read_consume(a, 30);

	if (zip->have_central_directory) {
		/* If we read the central dir entry, we must have size
		 * information as well, so ignore the length-at-end flag. */
		zip_entry->flags &= ~ZIP_LENGTH_AT_END;
		/* If we have values from both the local file header
		   and the central directory, warn about mismatches
		   which might indicate a damaged file.  But some
		   writers always put zero in the local header; don't
		   bother warning about that. */
		if (local_crc32 != 0 && local_crc32 != zip_entry->crc32) {
			archive_set_error(&a->archive,
			    ARCHIVE_ERRNO_FILE_FORMAT,
			    "Inconsistent CRC32 values");
			ret = ARCHIVE_WARN;
		}
		if (compressed_size != 0
		    && compressed_size != zip_entry->compressed_size) {
			archive_set_error(&a->archive,
			    ARCHIVE_ERRNO_FILE_FORMAT,
			    "Inconsistent compressed size");
			ret = ARCHIVE_WARN;
		}
		if (uncompressed_size != 0
		    && uncompressed_size != zip_entry->uncompressed_size) {
			archive_set_error(&a->archive,
			    ARCHIVE_ERRNO_FILE_FORMAT,
			    "Inconsistent uncompressed size");
			ret = ARCHIVE_WARN;
		}
	} else {
		/* If we don't have the CD info, use whatever we do have. */
		zip_entry->crc32 = local_crc32;
		zip_entry->compressed_size = compressed_size;
		zip_entry->uncompressed_size = uncompressed_size;
	}

	/* Read the filename. */
	if ((h = __archive_read_ahead(a, filename_length, NULL)) == NULL) {
		archive_set_error(&a->archive, ARCHIVE_ERRNO_FILE_FORMAT,
		    "Truncated ZIP file header");
		return (ARCHIVE_FATAL);
	}
	if (zip_entry->flags & ZIP_UTF8_NAME) {
		/* The filename is stored to be UTF-8. */
		if (zip->sconv_utf8 == NULL) {
			zip->sconv_utf8 =
			    archive_string_conversion_from_charset(
				&a->archive, "UTF-8", 1);
			if (zip->sconv_utf8 == NULL)
				return (ARCHIVE_FATAL);
		}
		sconv = zip->sconv_utf8;
	} else if (zip->sconv != NULL)
		sconv = zip->sconv;
	else
		sconv = zip->sconv_default;

	if (archive_entry_copy_pathname_l(entry,
	    h, filename_length, sconv) != 0) {
		if (errno == ENOMEM) {
			archive_set_error(&a->archive, ENOMEM,
			    "Can't allocate memory for Pathname");
			return (ARCHIVE_FATAL);
		}
		archive_set_error(&a->archive,
		    ARCHIVE_ERRNO_FILE_FORMAT,
		    "Pathname cannot be converted "
		    "from %s to current locale.",
		    archive_string_conversion_charset_name(sconv));
		ret = ARCHIVE_WARN;
	}
	zip_read_consume(a, filename_length);

	if ((zip_entry->mode & AE_IFMT) == 0) {
		/* Especially in streaming mode, we can end up
		   here without having seen proper mode information.
		   Guess from the filename. */
		wp = archive_entry_pathname_w(entry);
		if (wp != NULL) {
			len = wcslen(wp);
			if (len > 0 && wp[len - 1] == L'/')
				zip_entry->mode |= AE_IFDIR;
			else
				zip_entry->mode |= AE_IFREG;
		} else {
			cp = archive_entry_pathname(entry);
			len = (cp != NULL)?strlen(cp):0;
			if (len > 0 && cp[len - 1] == '/')
				zip_entry->mode |= AE_IFDIR;
			else
				zip_entry->mode |= AE_IFREG;
		}
		if (zip_entry->mode == AE_IFDIR) {
			zip_entry->mode |= 0777;
		} else if (zip_entry->mode == AE_IFREG) {
			zip_entry->mode |= 0666;
		}
	}

	/* Read the extra data. */
	if ((h = __archive_read_ahead(a, extra_length, NULL)) == NULL) {
		archive_set_error(&a->archive, ARCHIVE_ERRNO_FILE_FORMAT,
		    "Truncated ZIP file header");
		return (ARCHIVE_FATAL);
	}
	process_extra(h, extra_length, zip_entry);
	zip_read_consume(a, extra_length);

	/* Populate some additional entry fields: */
	archive_entry_set_mode(entry, zip_entry->mode);
	archive_entry_set_uid(entry, zip_entry->uid);
	archive_entry_set_gid(entry, zip_entry->gid);
	archive_entry_set_mtime(entry, zip_entry->mtime, 0);
	archive_entry_set_ctime(entry, zip_entry->ctime, 0);
	archive_entry_set_atime(entry, zip_entry->atime, 0);
	/* Set the size only if it's meaningful. */
	if (0 == (zip_entry->flags & ZIP_LENGTH_AT_END))
		archive_entry_set_size(entry, zip_entry->uncompressed_size);

	zip->entry_bytes_remaining = zip_entry->compressed_size;

	/* If there's no body, force read_data() to return EOF immediately. */
	if (0 == (zip_entry->flags & ZIP_LENGTH_AT_END)
	    && zip->entry_bytes_remaining < 1)
		zip->end_of_entry = 1;

	/* Set up a more descriptive format name. */
	sprintf(zip->format_name, "ZIP %d.%d (%s)",
	    version / 10, version % 10,
	    compression_name(zip->entry->compression));
	a->archive.archive_format_name = zip->format_name;

	return (ret);
}

static struct {
	int id;
	const char * name;
} compression_methods[] = {
	{0, "uncompressed"}, /* The file is stored (no compression) */
	{1, "shrinking"}, /* The file is Shrunk */
	{2, "reduced-1"}, /* The file is Reduced with compression factor 1 */
	{3, "reduced-2"}, /* The file is Reduced with compression factor 2 */
	{4, "reduced-3"}, /* The file is Reduced with compression factor 3 */
	{5, "reduced-4"}, /* The file is Reduced with compression factor 4 */
	{6, "imploded"}, /* The file is Imploded */
	{7, "reserved"}, /* Reserved for Tokenizing compression algorithm */
	{8, "deflation"}, /* The file is Deflated */
	{9, "deflation-64-bit"}, /* Enhanced Deflating using Deflate64(tm) */
	{10, "ibm-terse"}, /* PKWARE Data Compression Library Imploding (old IBM TERSE) */
	{11, "reserved"}, /* Reserved by PKWARE */
	{12, "bzip"}, /* File is compressed using BZIP2 algorithm */
	{13, "reserved"}, /* Reserved by PKWARE */
	{14, "lzma"}, /* LZMA (EFS) */
	{15, "reserved"}, /* Reserved by PKWARE */
	{16, "reserved"}, /* Reserved by PKWARE */
	{17, "reserved"}, /* Reserved by PKWARE */
	{18, "ibm-terse-new"}, /* File is compressed using IBM TERSE (new) */
	{19, "ibm-lz777"}, /* IBM LZ77 z Architecture (PFS) */
	{97, "wav-pack"}, /* WavPack compressed data */
	{98, "ppmd-1"} /* PPMd version I, Rev 1 */
};

static const char *
compression_name(const int compression)
{
	static const int num_compression_methods = sizeof(compression_methods)/sizeof(compression_methods[0]);
	int i=0;
	while(compression >= 0 && i++ < num_compression_methods) {
		if (compression_methods[i].id == compression) {
			return compression_methods[i].name;
		}
	}
	return "??";
}

/* Convert an MSDOS-style date/time into Unix-style time. */
static time_t
zip_time(const char *p)
{
	int msTime, msDate;
	struct tm ts;

	msTime = (0xff & (unsigned)p[0]) + 256 * (0xff & (unsigned)p[1]);
	msDate = (0xff & (unsigned)p[2]) + 256 * (0xff & (unsigned)p[3]);

	memset(&ts, 0, sizeof(ts));
	ts.tm_year = ((msDate >> 9) & 0x7f) + 80; /* Years since 1900. */
	ts.tm_mon = ((msDate >> 5) & 0x0f) - 1; /* Month number. */
	ts.tm_mday = msDate & 0x1f; /* Day of month. */
	ts.tm_hour = (msTime >> 11) & 0x1f;
	ts.tm_min = (msTime >> 5) & 0x3f;
	ts.tm_sec = (msTime << 1) & 0x3e;
	ts.tm_isdst = -1;
	return mktime(&ts);
}

static int
archive_read_format_zip_read_data(struct archive_read *a,
    const void **buff, size_t *size, int64_t *offset)
{
	int r;
	struct zip *zip = (struct zip *)(a->format->data);

	if (zip->has_encrypted_entries == ARCHIVE_READ_FORMAT_ENCRYPTION_DONT_KNOW) {
		zip->has_encrypted_entries = 0;
	}

	*offset = zip->entry_uncompressed_bytes_read;
	*size = 0;
	*buff = NULL;

	/* If we hit end-of-entry last time, return ARCHIVE_EOF. */
	if (zip->end_of_entry)
		return (ARCHIVE_EOF);

	/* Return EOF immediately if this is a non-regular file. */
	if (AE_IFREG != (zip->entry->mode & AE_IFMT))
		return (ARCHIVE_EOF);

	if (zip->entry->flags & (ZIP_ENCRYPTED | ZIP_STRONG_ENCRYPTED)) {
		zip->has_encrypted_entries = 1;
		archive_set_error(&a->archive, ARCHIVE_ERRNO_FILE_FORMAT,
		    "Encrypted file is unsupported");
		return (ARCHIVE_FAILED);
	}

	zip_read_consume(a, zip->unconsumed);
	zip->unconsumed = 0;

	switch(zip->entry->compression) {
	case 0:  /* No compression. */
		r =  zip_read_data_none(a, buff, size, offset);
		break;
#ifdef HAVE_ZLIB_H
	case 8: /* Deflate compression. */
		r =  zip_read_data_deflate(a, buff, size, offset);
		break;
#endif
	default: /* Unsupported compression. */
		/* Return a warning. */
		archive_set_error(&a->archive, ARCHIVE_ERRNO_FILE_FORMAT,
		    "Unsupported ZIP compression method (%s)",
		    compression_name(zip->entry->compression));
		/* We can't decompress this entry, but we will
		 * be able to skip() it and try the next entry. */
		return (ARCHIVE_FAILED);
		break;
	}
	if (r != ARCHIVE_OK)
		return (r);
	/* Update checksum */
	if (*size)
		zip->entry_crc32 = crc32(zip->entry_crc32, *buff,
		    (unsigned)*size);
	/* If we hit the end, swallow any end-of-data marker. */
	if (zip->end_of_entry) {
		/* Check file size, CRC against these values. */
		if (zip->entry->compressed_size !=
		    zip->entry_compressed_bytes_read) {
			archive_set_error(&a->archive, ARCHIVE_ERRNO_MISC,
			    "ZIP compressed data is wrong size "
			    "(read %jd, expected %jd)",
			    (intmax_t)zip->entry_compressed_bytes_read,
			    (intmax_t)zip->entry->compressed_size);
			return (ARCHIVE_WARN);
		}
		/* Size field only stores the lower 32 bits of the actual
		 * size. */
		if ((zip->entry->uncompressed_size & UINT32_MAX)
		    != (zip->entry_uncompressed_bytes_read & UINT32_MAX)) {
			archive_set_error(&a->archive, ARCHIVE_ERRNO_MISC,
			    "ZIP uncompressed data is wrong size "
			    "(read %jd, expected %jd)",
			    (intmax_t)zip->entry_uncompressed_bytes_read,
			    (intmax_t)zip->entry->uncompressed_size);
			return (ARCHIVE_WARN);
		}
		/* Check computed CRC against header */
		if (zip->entry->crc32 != zip->entry_crc32) {
			archive_set_error(&a->archive, ARCHIVE_ERRNO_MISC,
			    "ZIP bad CRC: 0x%lx should be 0x%lx",
			    (unsigned long)zip->entry_crc32,
			    (unsigned long)zip->entry->crc32);
			return (ARCHIVE_WARN);
		}
	}

	return (ARCHIVE_OK);
}

/*
 * Read "uncompressed" data.  There are three cases:
 *  1) We know the size of the data.  This is always true for the
 * seeking reader (we've examined the Central Directory already).
 *  2) ZIP_LENGTH_AT_END was set, but only the CRC was deferred.
 * Info-ZIP seems to do this; we know the size but have to grab
 * the CRC from the data descriptor afterwards.
 *  3) We're streaming and ZIP_LENGTH_AT_END was specified and
 * we have no size information.  In this case, we can do pretty
 * well by watching for the data descriptor record.  The data
 * descriptor is 16 bytes and includes a computed CRC that should
 * provide a strong check.
 *
 * TODO: Technically, the PK\007\010 signature is optional.
 * In the original spec, the data descriptor contained CRC
 * and size fields but had no leading signature.  In practice,
 * newer writers seem to provide the signature pretty consistently,
 * but we might need to do something more complex here if
 * we want to handle older archives that lack that signature.
 *
 * Returns ARCHIVE_OK if successful, ARCHIVE_FATAL otherwise, sets
 * zip->end_of_entry if it consumes all of the data.
 */
static int
zip_read_data_none(struct archive_read *a, const void **_buff,
    size_t *size, int64_t *offset)
{
	struct zip *zip;
	const char *buff;
	ssize_t bytes_avail;

	(void)offset; /* UNUSED */

	zip = (struct zip *)(a->format->data);

	if (zip->entry->flags & ZIP_LENGTH_AT_END) {
		const char *p;

		/* Grab at least 16 bytes. */
		buff = __archive_read_ahead(a, 16, &bytes_avail);
		if (bytes_avail < 16) {
			/* Zip archives have end-of-archive markers
			   that are longer than this, so a failure to get at
			   least 16 bytes really does indicate a truncated
			   file. */
			archive_set_error(&a->archive,
			    ARCHIVE_ERRNO_FILE_FORMAT,
			    "Truncated ZIP file data");
			return (ARCHIVE_FATAL);
		}
		/* Check for a complete PK\007\010 signature. */
		p = buff;
		if (p[0] == 'P' && p[1] == 'K' 
		    && p[2] == '\007' && p[3] == '\010'
		    && archive_le32dec(p + 4) == zip->entry_crc32
		    && archive_le32dec(p + 8) ==
			    zip->entry_compressed_bytes_read
		    && archive_le32dec(p + 12) ==
			    zip->entry_uncompressed_bytes_read) {
			zip->entry->crc32 = archive_le32dec(p + 4);
			zip->entry->compressed_size = archive_le32dec(p + 8);
			zip->entry->uncompressed_size = archive_le32dec(p + 12);
			zip->end_of_entry = 1;
			zip->unconsumed = 16;
			return (ARCHIVE_OK);
		}
		/* If not at EOF, ensure we consume at least one byte. */
		++p;

		/* Scan forward until we see where a PK\007\010 signature
		 * might be. */
		/* Return bytes up until that point.  On the next call,
		 * the code above will verify the data descriptor. */
		while (p < buff + bytes_avail - 4) {
			if (p[3] == 'P') { p += 3; }
			else if (p[3] == 'K') { p += 2; }
			else if (p[3] == '\007') { p += 1; }
			else if (p[3] == '\010' && p[2] == '\007'
			    && p[1] == 'K' && p[0] == 'P') {
				break;
			} else { p += 4; }
		}
		bytes_avail = p - buff;
	} else {
		if (zip->entry_bytes_remaining == 0) {
			zip->end_of_entry = 1;
			return (ARCHIVE_OK);
		}
		/* Grab a bunch of bytes. */
		buff = __archive_read_ahead(a, 1, &bytes_avail);
		if (bytes_avail <= 0) {
			archive_set_error(&a->archive,
			    ARCHIVE_ERRNO_FILE_FORMAT,
			    "Truncated ZIP file data");
			return (ARCHIVE_FATAL);
		}
		if (bytes_avail > zip->entry_bytes_remaining)
			bytes_avail = (ssize_t)zip->entry_bytes_remaining;
	}
	*size = bytes_avail;
	zip->entry_bytes_remaining -= bytes_avail;
	zip->entry_uncompressed_bytes_read += bytes_avail;
	zip->entry_compressed_bytes_read += bytes_avail;
	zip->unconsumed += bytes_avail;
	*_buff = buff;
	return (ARCHIVE_OK);
}

#ifdef HAVE_ZLIB_H
static int
zip_deflate_init(struct archive_read *a, struct zip *zip)
{
	int r;

	/* If we haven't yet read any data, initialize the decompressor. */
	if (!zip->decompress_init) {
		if (zip->stream_valid)
			r = inflateReset(&zip->stream);
		else
			r = inflateInit2(&zip->stream,
			    -15 /* Don't check for zlib header */);
		if (r != Z_OK) {
			archive_set_error(&a->archive, ARCHIVE_ERRNO_MISC,
			    "Can't initialize ZIP decompression.");
			return (ARCHIVE_FATAL);
		}
		/* Stream structure has been set up. */
		zip->stream_valid = 1;
		/* We've initialized decompression for this stream. */
		zip->decompress_init = 1;
	}
	return (ARCHIVE_OK);
}

static int
zip_read_data_deflate(struct archive_read *a, const void **buff,
    size_t *size, int64_t *offset)
{
	struct zip *zip;
	ssize_t bytes_avail;
	const void *compressed_buff;
	int r;

	(void)offset; /* UNUSED */

	zip = (struct zip *)(a->format->data);

	/* If the buffer hasn't been allocated, allocate it now. */
	if (zip->uncompressed_buffer == NULL) {
		zip->uncompressed_buffer_size = 256 * 1024;
		zip->uncompressed_buffer
		    = (unsigned char *)malloc(zip->uncompressed_buffer_size);
		if (zip->uncompressed_buffer == NULL) {
			archive_set_error(&a->archive, ENOMEM,
			    "No memory for ZIP decompression");
			return (ARCHIVE_FATAL);
		}
	}

	r = zip_deflate_init(a, zip);
	if (r != ARCHIVE_OK)
		return (r);

	/*
	 * Note: '1' here is a performance optimization.
	 * Recall that the decompression layer returns a count of
	 * available bytes; asking for more than that forces the
	 * decompressor to combine reads by copying data.
	 */
	compressed_buff = __archive_read_ahead(a, 1, &bytes_avail);
	if (0 == (zip->entry->flags & ZIP_LENGTH_AT_END)
	    && bytes_avail > zip->entry_bytes_remaining) {
		bytes_avail = (ssize_t)zip->entry_bytes_remaining;
	}
	if (bytes_avail <= 0) {
		archive_set_error(&a->archive, ARCHIVE_ERRNO_FILE_FORMAT,
		    "Truncated ZIP file body");
		return (ARCHIVE_FATAL);
	}

	/*
	 * A bug in zlib.h: stream.next_in should be marked 'const'
	 * but isn't (the library never alters data through the
	 * next_in pointer, only reads it).  The result: this ugly
	 * cast to remove 'const'.
	 */
	zip->stream.next_in = (Bytef *)(uintptr_t)(const void *)compressed_buff;
	zip->stream.avail_in = (uInt)bytes_avail;
	zip->stream.total_in = 0;
	zip->stream.next_out = zip->uncompressed_buffer;
	zip->stream.avail_out = (uInt)zip->uncompressed_buffer_size;
	zip->stream.total_out = 0;

	r = inflate(&zip->stream, 0);
	switch (r) {
	case Z_OK:
		break;
	case Z_STREAM_END:
		zip->end_of_entry = 1;
		break;
	case Z_MEM_ERROR:
		archive_set_error(&a->archive, ENOMEM,
		    "Out of memory for ZIP decompression");
		return (ARCHIVE_FATAL);
	default:
		archive_set_error(&a->archive, ARCHIVE_ERRNO_MISC,
		    "ZIP decompression failed (%d)", r);
		return (ARCHIVE_FATAL);
	}

	/* Consume as much as the compressor actually used. */
	bytes_avail = zip->stream.total_in;
	zip_read_consume(a, bytes_avail);
	zip->entry_bytes_remaining -= bytes_avail;
	zip->entry_compressed_bytes_read += bytes_avail;

	*size = zip->stream.total_out;
	zip->entry_uncompressed_bytes_read += zip->stream.total_out;
	*buff = zip->uncompressed_buffer;

	if (zip->end_of_entry && (zip->entry->flags & ZIP_LENGTH_AT_END)) {
		const char *p;

		if (NULL == (p = __archive_read_ahead(a, 16, NULL))) {
			archive_set_error(&a->archive,
			    ARCHIVE_ERRNO_FILE_FORMAT,
			    "Truncated ZIP end-of-file record");
			return (ARCHIVE_FATAL);
		}
		/* Consume the optional PK\007\010 marker. */
		if (p[0] == 'P' && p[1] == 'K' &&
		    p[2] == '\007' && p[3] == '\010') {
			zip->entry->crc32 = archive_le32dec(p + 4);
			zip->entry->compressed_size = archive_le32dec(p + 8);
			zip->entry->uncompressed_size = archive_le32dec(p + 12);
			zip->unconsumed = 16;
		}
	}

	return (ARCHIVE_OK);
}
#endif

static int
archive_read_format_zip_read_data_skip(struct archive_read *a)
{
	struct zip *zip;

	zip = (struct zip *)(a->format->data);

	/* If we've already read to end of data, we're done. */
	if (zip->end_of_entry)
		return (ARCHIVE_OK);

	/* So we know we're streaming... */
	if (0 == (zip->entry->flags & ZIP_LENGTH_AT_END)) {
		/* We know the compressed length, so we can just skip. */
		int64_t bytes_skipped = zip_read_consume(a,
		    zip->entry_bytes_remaining + zip->unconsumed);
		if (bytes_skipped < 0)
			return (ARCHIVE_FATAL);
		zip->unconsumed = 0;
		return (ARCHIVE_OK);
	}

	/* We're streaming and we don't know the length. */
	/* If the body is compressed and we know the format, we can
	 * find an exact end-of-entry by decompressing it. */
	switch (zip->entry->compression) {
#ifdef HAVE_ZLIB_H
	case 8: /* Deflate compression. */
		while (!zip->end_of_entry) {
			int64_t offset = 0;
			const void *buff = NULL;
			size_t size = 0;
			int r;
			r =  zip_read_data_deflate(a, &buff, &size, &offset);
			if (r != ARCHIVE_OK)
				return (r);
		}
		return ARCHIVE_OK;
#endif
	default: /* Uncompressed or unknown. */
		/* Scan for a PK\007\010 signature. */
		zip_read_consume(a, zip->unconsumed);
		zip->unconsumed = 0;
		for (;;) {
			const char *p, *buff;
			ssize_t bytes_avail;
			buff = __archive_read_ahead(a, 16, &bytes_avail);
			if (bytes_avail < 16) {
				archive_set_error(&a->archive,
				    ARCHIVE_ERRNO_FILE_FORMAT,
				    "Truncated ZIP file data");
				return (ARCHIVE_FATAL);
			}
			p = buff;
			while (p <= buff + bytes_avail - 16) {
				if (p[3] == 'P') { p += 3; }
				else if (p[3] == 'K') { p += 2; }
				else if (p[3] == '\007') { p += 1; }
				else if (p[3] == '\010' && p[2] == '\007'
				    && p[1] == 'K' && p[0] == 'P') {
					zip_read_consume(a, p - buff + 16);
					return ARCHIVE_OK;
				} else { p += 4; }
			}
			zip_read_consume(a, p - buff);
		}
	}
}

static int
archive_read_format_zip_cleanup(struct archive_read *a)
{
	struct zip *zip;

	zip = (struct zip *)(a->format->data);
#ifdef HAVE_ZLIB_H
	if (zip->stream_valid)
		inflateEnd(&zip->stream);
#endif
	if (zip->zip_entries && zip->central_directory_entries_total) {
		unsigned i;
		for (i = 0; i < zip->central_directory_entries_total; i++)
			archive_string_free(&(zip->zip_entries[i].rsrcname));
	}
	free(zip->zip_entries);
	free(zip->uncompressed_buffer);
	archive_string_free(&(zip->extra));
	free(zip);
	(a->format->data) = NULL;
	return (ARCHIVE_OK);
}

/*
 * The extra data is stored as a list of
 *	id1+size1+data1 + id2+size2+data2 ...
 *  triplets.  id and size are 2 bytes each.
 */
static void
process_extra(const char *p, size_t extra_length, struct zip_entry* zip_entry)
{
	unsigned offset = 0;

	while (offset < extra_length - 4)
	{
		unsigned short headerid = archive_le16dec(p + offset);
		unsigned short datasize = archive_le16dec(p + offset + 2);
		offset += 4;
		if (offset + datasize > extra_length)
			break;
#ifdef DEBUG
		fprintf(stderr, "Header id 0x%x, length %d\n",
		    headerid, datasize);
#endif
		switch (headerid) {
		case 0x0001:
			/* Zip64 extended information extra field. */
			if (datasize >= 8 &&
			    zip_entry->uncompressed_size == 0xffffffff)
				zip_entry->uncompressed_size =
				    archive_le64dec(p + offset);
			if (datasize >= 16 &&
			    zip_entry->compressed_size == 0xffffffff)
				zip_entry->compressed_size =
				    archive_le64dec(p + offset + 8);
			break;
		case 0x5455:
		{
			/* Extended time field "UT". */
			int flags = p[offset];
			offset++;
			datasize--;
			/* Flag bits indicate which dates are present. */
			if (flags & 0x01)
			{
#ifdef DEBUG
				fprintf(stderr, "mtime: %lld -> %d\n",
				    (long long)zip_entry->mtime,
				    archive_le32dec(p + offset));
#endif
				if (datasize < 4)
					break;
				zip_entry->mtime = archive_le32dec(p + offset);
				offset += 4;
				datasize -= 4;
			}
			if (flags & 0x02)
			{
				if (datasize < 4)
					break;
				zip_entry->atime = archive_le32dec(p + offset);
				offset += 4;
				datasize -= 4;
			}
			if (flags & 0x04)
			{
				if (datasize < 4)
					break;
				zip_entry->ctime = archive_le32dec(p + offset);
				offset += 4;
				datasize -= 4;
			}
			break;
		}
		case 0x5855:
		{
			/* Info-ZIP Unix Extra Field (old version) "UX". */
			if (datasize >= 8) {
				zip_entry->atime = archive_le32dec(p + offset);
				zip_entry->mtime =
				    archive_le32dec(p + offset + 4);
			}
			if (datasize >= 12) {
				zip_entry->uid =
				    archive_le16dec(p + offset + 8);
				zip_entry->gid =
				    archive_le16dec(p + offset + 10);
			}
			break;
		}
		case 0x7855:
			/* Info-ZIP Unix Extra Field (type 2) "Ux". */
#ifdef DEBUG
			fprintf(stderr, "uid %d gid %d\n",
			    archive_le16dec(p + offset),
			    archive_le16dec(p + offset + 2));
#endif
			if (datasize >= 2)
				zip_entry->uid = archive_le16dec(p + offset);
			if (datasize >= 4)
				zip_entry->gid =
				    archive_le16dec(p + offset + 2);
			break;
		case 0x7875:
		{
			/* Info-Zip Unix Extra Field (type 3) "ux". */
			int uidsize = 0, gidsize = 0;

			if (datasize >= 1 && p[offset] == 1) {/* version=1 */
				if (datasize >= 4) {
					/* get a uid size. */
					uidsize = p[offset+1];
					if (uidsize == 2)
						zip_entry->uid =
						    archive_le16dec(
						        p + offset + 2);
					else if (uidsize == 4 && datasize >= 6)
						zip_entry->uid =
						    archive_le32dec(
						        p + offset + 2);
				}
				if (datasize >= (2 + uidsize + 3)) {
					/* get a gid size. */
					gidsize = p[offset+2+uidsize];
					if (gidsize == 2)
						zip_entry->gid =
						    archive_le16dec(
						        p+offset+2+uidsize+1);
					else if (gidsize == 4 &&
					    datasize >= (2 + uidsize + 5))
						zip_entry->gid =
						    archive_le32dec(
						        p+offset+2+uidsize+1);
				}
			}
			break;
		}
		default:
			break;
		}
		offset += datasize;
	}
#ifdef DEBUG
	if (offset != extra_length)
	{
		fprintf(stderr,
		    "Extra data field contents do not match reported size!\n");
	}
#endif
}<|MERGE_RESOLUTION|>--- conflicted
+++ resolved
@@ -367,22 +367,13 @@
 	zip->central_directory_entries_total = archive_le16dec(p + 10);
 	zip->central_directory_size = archive_le32dec(p + 12);
 	zip->central_directory_offset = archive_le32dec(p + 16);
-<<<<<<< HEAD
 	zip->end_of_central_directory_offset = end_of_central_directory_offset;
 
-=======
-	zip->end_of_central_directory_offset = filesize;
-	
->>>>>>> 2de568ca
 	/* Just one volume, so central dir must all be on this volume. */
 	if (zip->central_directory_entries_total != zip->central_directory_entries_on_this_disk) {
 		return 0;
-<<<<<<< HEAD
+	}
 	/* Central directory can't extend beyond start of EOCD record. */
-=======
-	}
-	/* Central directory can't extend beyond end of this file. */
->>>>>>> 2de568ca
 	if (zip->central_directory_offset +
 	    (int64_t)zip->central_directory_size > end_of_central_directory_offset)
 		return 0;
