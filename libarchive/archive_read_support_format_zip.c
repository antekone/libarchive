/*-
 * Copyright (c) 2004-2013 Tim Kientzle
 * Copyright (c) 2011-2012 Michihiro NAKAJIMA
 * Copyright (c) 2013 Konrad Kleine
 * All rights reserved.
 *
 * Redistribution and use in source and binary forms, with or without
 * modification, are permitted provided that the following conditions
 * are met:
 * 1. Redistributions of source code must retain the above copyright
 *    notice, this list of conditions and the following disclaimer.
 * 2. Redistributions in binary form must reproduce the above copyright
 *    notice, this list of conditions and the following disclaimer in the
 *    documentation and/or other materials provided with the distribution.
 *
 * THIS SOFTWARE IS PROVIDED BY THE AUTHOR(S) ``AS IS'' AND ANY EXPRESS OR
 * IMPLIED WARRANTIES, INCLUDING, BUT NOT LIMITED TO, THE IMPLIED WARRANTIES
 * OF MERCHANTABILITY AND FITNESS FOR A PARTICULAR PURPOSE ARE DISCLAIMED.
 * IN NO EVENT SHALL THE AUTHOR(S) BE LIABLE FOR ANY DIRECT, INDIRECT,
 * INCIDENTAL, SPECIAL, EXEMPLARY, OR CONSEQUENTIAL DAMAGES (INCLUDING, BUT
 * NOT LIMITED TO, PROCUREMENT OF SUBSTITUTE GOODS OR SERVICES; LOSS OF USE,
 * DATA, OR PROFITS; OR BUSINESS INTERRUPTION) HOWEVER CAUSED AND ON ANY
 * THEORY OF LIABILITY, WHETHER IN CONTRACT, STRICT LIABILITY, OR TORT
 * (INCLUDING NEGLIGENCE OR OTHERWISE) ARISING IN ANY WAY OUT OF THE USE OF
 * THIS SOFTWARE, EVEN IF ADVISED OF THE POSSIBILITY OF SUCH DAMAGE.
 */

#include "archive_platform.h"
__FBSDID("$FreeBSD: head/lib/libarchive/archive_read_support_format_zip.c 201102 2009-12-28 03:11:36Z kientzle $");

/*
 * The definitive documentation of the Zip file format is:
 *   http://www.pkware.com/documents/casestudies/APPNOTE.TXT
 *
 * The Info-Zip project has pioneered various extensions to better
 * support Zip on Unix, including the 0x5455 "UT", 0x5855 "UX", 0x7855
 * "Ux", and 0x7875 "ux" extensions for time and ownership
 * information.
 *
 * History of this code: The streaming Zip reader was first added to
 * libarchive in January 2005.  Support for seekable input sources was
 * added in Nov 2011.
 */

#ifdef HAVE_ERRNO_H
#include <errno.h>
#endif
#ifdef HAVE_STDLIB_H
#include <stdlib.h>
#endif
#ifdef HAVE_ZLIB_H
#include <zlib.h>
#endif

#include "archive.h"
#include "archive_endian.h"
#include "archive_entry.h"
#include "archive_entry_locale.h"
#include "archive_private.h"
#include "archive_rb.h"
#include "archive_read_private.h"

#ifndef HAVE_ZLIB_H
#include "archive_crc32.h"
#endif

struct zip_entry {
	struct archive_rb_node	node;
	struct zip_entry	*next;
	int64_t			local_header_offset;
	int64_t			compressed_size;
	int64_t			uncompressed_size;
	int64_t			gid;
	int64_t			uid;
	struct archive_string	rsrcname;
	time_t			mtime;
	time_t			atime;
	time_t			ctime;
	uint32_t		crc32;
	uint16_t		mode;
	uint16_t		zip_flags; /* From GP Flags Field */
	unsigned char		compression;
	unsigned char		system; /* From "version written by" */
	unsigned char		flags; /* Our extra markers. */
};

/* Bits used in zip_flags. */
#define ZIP_ENCRYPTED	(1 << 0)
#define ZIP_LENGTH_AT_END	(1 << 3)
#define ZIP_STRONG_ENCRYPTED	(1 << 6)
#define ZIP_UTF8_NAME	(1 << 11)
/* See "7.2 Single Password Symmetric Encryption Method"
   in http://www.pkware.com/documents/casestudies/APPNOTE.TXT */
#define ZIP_CENTRAL_DIRECTORY_ENCRYPTED	(1 << 13)

/* Bits used in flags. */
#define LA_USED_ZIP64	(1 << 0)
#define LA_FROM_CENTRAL_DIRECTORY (1 << 1)

struct zip {
	/* Structural information about the archive. */
	char			format_name[64];
	int64_t			central_directory_offset;
	size_t			central_directory_entries_total;
	size_t			central_directory_entries_on_this_disk;
	int			has_encrypted_entries;

	/* List of entries (seekable Zip only) */
	struct zip_entry	*zip_entries;
	struct archive_rb_tree	tree;
	struct archive_rb_tree	tree_rsrc;

	/* Bytes read but not yet consumed via __archive_read_consume() */
	size_t			unconsumed;

	/* Information about entry we're currently reading. */
	struct zip_entry	*entry;
	int64_t			entry_bytes_remaining;

	/* These count the number of bytes actually read for the entry. */
	int64_t			entry_compressed_bytes_read;
	int64_t			entry_uncompressed_bytes_read;

	/* Running CRC32 of the decompressed data */
	unsigned long		entry_crc32;
	unsigned long		(*crc32func)(unsigned long, const void *, size_t);
	char			ignore_crc32;

	/* Flags to mark progress of decompression. */
	char			decompress_init;
	char			end_of_entry;

#ifdef HAVE_ZLIB_H
	unsigned char 		*uncompressed_buffer;
	size_t 			uncompressed_buffer_size;
	z_stream		stream;
	char			stream_valid;
#endif

	struct archive_string_conv *sconv;
	struct archive_string_conv *sconv_default;
	struct archive_string_conv *sconv_utf8;
	int			init_default_conversion;
};

/* Many systems define min or MIN, but not all. */
#define	zipmin(a,b) ((a) < (b) ? (a) : (b))

/* ------------------------------------------------------------------------ */

/*
 * Common code for streaming or seeking modes.
 *
 * Includes code to read local file headers, decompress data
 * from entry bodies, and common API.
 */

static unsigned long
real_crc32(unsigned long crc, const void *buff, size_t len)
{
	return crc32(crc, buff, len);
}

static unsigned long
fake_crc32(unsigned long crc, const void *buff, size_t len)
{
	(void)crc; /* UNUSED */
	(void)buff; /* UNUSED */
	(void)len; /* UNUSED */
	return 0;
}

static struct {
	int id;
	const char * name;
} compression_methods[] = {
	{0, "uncompressed"}, /* The file is stored (no compression) */
	{1, "shrinking"}, /* The file is Shrunk */
	{2, "reduced-1"}, /* The file is Reduced with compression factor 1 */
	{3, "reduced-2"}, /* The file is Reduced with compression factor 2 */
	{4, "reduced-3"}, /* The file is Reduced with compression factor 3 */
	{5, "reduced-4"}, /* The file is Reduced with compression factor 4 */
	{6, "imploded"}, /* The file is Imploded */
	{7, "reserved"}, /* Reserved for Tokenizing compression algorithm */
	{8, "deflation"}, /* The file is Deflated */
	{9, "deflation-64-bit"}, /* Enhanced Deflating using Deflate64(tm) */
	{10, "ibm-terse"}, /* PKWARE Data Compression Library Imploding (old IBM TERSE) */
	{11, "reserved"}, /* Reserved by PKWARE */
	{12, "bzip"}, /* File is compressed using BZIP2 algorithm */
	{13, "reserved"}, /* Reserved by PKWARE */
	{14, "lzma"}, /* LZMA (EFS) */
	{15, "reserved"}, /* Reserved by PKWARE */
	{16, "reserved"}, /* Reserved by PKWARE */
	{17, "reserved"}, /* Reserved by PKWARE */
	{18, "ibm-terse-new"}, /* File is compressed using IBM TERSE (new) */
	{19, "ibm-lz777"}, /* IBM LZ77 z Architecture (PFS) */
	{97, "wav-pack"}, /* WavPack compressed data */
	{98, "ppmd-1"} /* PPMd version I, Rev 1 */
};

static const char *
compression_name(const int compression)
{
	static const int num_compression_methods = sizeof(compression_methods)/sizeof(compression_methods[0]);
	int i=0;
	while(compression >= 0 && i++ < num_compression_methods) {
		if (compression_methods[i].id == compression) {
			return compression_methods[i].name;
		}
	}
	return "??";
}

/* Convert an MSDOS-style date/time into Unix-style time. */
static time_t
zip_time(const char *p)
{
	int msTime, msDate;
	struct tm ts;

	msTime = (0xff & (unsigned)p[0]) + 256 * (0xff & (unsigned)p[1]);
	msDate = (0xff & (unsigned)p[2]) + 256 * (0xff & (unsigned)p[3]);

	memset(&ts, 0, sizeof(ts));
	ts.tm_year = ((msDate >> 9) & 0x7f) + 80; /* Years since 1900. */
	ts.tm_mon = ((msDate >> 5) & 0x0f) - 1; /* Month number. */
	ts.tm_mday = msDate & 0x1f; /* Day of month. */
	ts.tm_hour = (msTime >> 11) & 0x1f;
	ts.tm_min = (msTime >> 5) & 0x3f;
	ts.tm_sec = (msTime << 1) & 0x3e;
	ts.tm_isdst = -1;
	return mktime(&ts);
}

/*
 * The extra data is stored as a list of
 *	id1+size1+data1 + id2+size2+data2 ...
 *  triplets.  id and size are 2 bytes each.
 */
static void
process_extra(const char *p, size_t extra_length, struct zip_entry* zip_entry)
{
	unsigned offset = 0;

	while (offset < extra_length - 4)
	{
		unsigned short headerid = archive_le16dec(p + offset);
		unsigned short datasize = archive_le16dec(p + offset + 2);
		offset += 4;
		if (offset + datasize > extra_length)
			break;
#ifdef DEBUG
		fprintf(stderr, "Header id 0x%x, length %d\n",
		    headerid, datasize);
#endif
		switch (headerid) {
		case 0x0001:
			/* Zip64 extended information extra field. */
			zip_entry->flags |= LA_USED_ZIP64;
			if (zip_entry->uncompressed_size == 0xffffffff) {
				if (datasize < 8)
					break;
				zip_entry->uncompressed_size =
				    archive_le64dec(p + offset);
				offset += 8;
				datasize -= 8;
			}
			if (zip_entry->compressed_size == 0xffffffff) {
				if (datasize < 8)
					break;
				zip_entry->compressed_size =
				    archive_le64dec(p + offset);
				offset += 8;
				datasize -= 8;
			}
			if (zip_entry->local_header_offset == 0xffffffff) {
				if (datasize < 8)
					break;
				zip_entry->local_header_offset =
				    archive_le64dec(p + offset);
				offset += 8;
				datasize -= 8;
			}
			/* archive_le32dec(p + offset) gives disk
			 * on which file starts, but we don't handle
			 * multi-volume Zip files. */
			break;
		case 0x5455:
		{
			/* Extended time field "UT". */
			int flags = p[offset];
			offset++;
			datasize--;
			/* Flag bits indicate which dates are present. */
			if (flags & 0x01)
			{
#ifdef DEBUG
				fprintf(stderr, "mtime: %lld -> %d\n",
				    (long long)zip_entry->mtime,
				    archive_le32dec(p + offset));
#endif
				if (datasize < 4)
					break;
				zip_entry->mtime = archive_le32dec(p + offset);
				offset += 4;
				datasize -= 4;
			}
			if (flags & 0x02)
			{
				if (datasize < 4)
					break;
				zip_entry->atime = archive_le32dec(p + offset);
				offset += 4;
				datasize -= 4;
			}
			if (flags & 0x04)
			{
				if (datasize < 4)
					break;
				zip_entry->ctime = archive_le32dec(p + offset);
				offset += 4;
				datasize -= 4;
			}
			break;
		}
		case 0x5855:
		{
			/* Info-ZIP Unix Extra Field (old version) "UX". */
			if (datasize >= 8) {
				zip_entry->atime = archive_le32dec(p + offset);
				zip_entry->mtime =
				    archive_le32dec(p + offset + 4);
			}
			if (datasize >= 12) {
				zip_entry->uid =
				    archive_le16dec(p + offset + 8);
				zip_entry->gid =
				    archive_le16dec(p + offset + 10);
			}
			break;
		}
<<<<<<< HEAD
		case 0x414C:
		{
			/* Experimental 'LA' field */
			/*
			 * Introduced Dec 2013 to provide a way to
			 * include external file attributes in local file
			 * header.  This provides file type and permission
			 * information necessary to support full streaming
			 * extraction.  Currently being discussed with
			 * other Zip developers... subject to change.
			 */
			if (datasize >= 2) {
				// 2 byte "version made by"
				zip_entry->system
				    = archive_le16dec(p + offset) >> 8;
				offset += 2;
				datasize -= 2;
=======
		case 0x6c65:
		{
			/* Experimental 'el' field */
			int bitmap, bitmap_last;

			if (datasize < 1)
				break;
			bitmap_last = bitmap = 0xff & p[offset];
			offset += 1;
			datasize -= 1;

			/* We only support first 7 bits of bitmap; skip rest. */
			while ((bitmap_last & 0x80) != 0
			    && datasize >= 1) {
				bitmap_last = p[offset];
				offset += 1;
				datasize -= 1;
>>>>>>> f4fa644f
			}

			if (bitmap & 1) {
				// 2 byte "version made by"
				if (datasize < 2)
					break;
				zip_entry->system
				    = archive_le16dec(p + offset) >> 8;
				offset += 2;
				datasize -= 2;
			}
			if (bitmap & 2) {
				// 2 byte "internal file attributes"
<<<<<<< HEAD
				// Not yet used.
=======
				uint32_t internal_attributes;
				if (datasize < 2)
					break;
				internal_attributes
				    = archive_le16dec(p + offset);
				// Not used by libarchive at present.
				(void)internal_attributes; /* UNUSED */
>>>>>>> f4fa644f
				offset += 2;
				datasize -= 2;
			}
			if (bitmap & 4) {
				// 4 byte "external file attributes"
				uint32_t external_attributes;
				if (datasize < 4)
					break;
				external_attributes
				    = archive_le32dec(p + offset);
				if (zip_entry->system == 3) {
					zip_entry->mode
					    = external_attributes >> 16;
				}
				offset += 4;
				datasize -= 4;
			}
			if (bitmap & 8) {
				// 2 byte comment length + comment
				uint32_t comment_length;
				if (datasize < 2)
					break;
				comment_length
				    = archive_le16dec(p + offset);
				offset += 2;
				datasize -= 2;

				if (datasize < comment_length)
					break;
				// Comment is not supported by libarchive
				offset += comment_length;
				datasize -= comment_length;
			}
			break;
		}
		case 0x7855:
			/* Info-ZIP Unix Extra Field (type 2) "Ux". */
#ifdef DEBUG
			fprintf(stderr, "uid %d gid %d\n",
			    archive_le16dec(p + offset),
			    archive_le16dec(p + offset + 2));
#endif
			if (datasize >= 2)
				zip_entry->uid = archive_le16dec(p + offset);
			if (datasize >= 4)
				zip_entry->gid =
				    archive_le16dec(p + offset + 2);
			break;
		case 0x7875:
		{
			/* Info-Zip Unix Extra Field (type 3) "ux". */
			int uidsize = 0, gidsize = 0;

			/* TODO: support arbitrary uidsize/gidsize. */
			if (datasize >= 1 && p[offset] == 1) {/* version=1 */
				if (datasize >= 4) {
					/* get a uid size. */
					uidsize = p[offset+1];
					if (uidsize == 2)
						zip_entry->uid =
						    archive_le16dec(
						        p + offset + 2);
					else if (uidsize == 4 && datasize >= 6)
						zip_entry->uid =
						    archive_le32dec(
						        p + offset + 2);
				}
				if (datasize >= (2 + uidsize + 3)) {
					/* get a gid size. */
					gidsize = p[offset+2+uidsize];
					if (gidsize == 2)
						zip_entry->gid =
						    archive_le16dec(
						        p+offset+2+uidsize+1);
					else if (gidsize == 4 &&
					    datasize >= (2 + uidsize + 5))
						zip_entry->gid =
						    archive_le32dec(
						        p+offset+2+uidsize+1);
				}
			}
			break;
		}
		default:
			break;
		}
		offset += datasize;
	}
#ifdef DEBUG
	if (offset != extra_length)
	{
		fprintf(stderr,
		    "Extra data field contents do not match reported size!\n");
	}
#endif
}

/*
 * Assumes file pointer is at beginning of local file header.
 */
static int
zip_read_local_file_header(struct archive_read *a, struct archive_entry *entry,
    struct zip *zip)
{
	const char *p;
	const void *h;
	const wchar_t *wp;
	const char *cp;
	size_t len, filename_length, extra_length;
	struct archive_string_conv *sconv;
	struct zip_entry *zip_entry = zip->entry;
	struct zip_entry zip_entry_central_dir;
	int ret = ARCHIVE_OK;
	char version;

	/* Save a copy of the original for consistency checks. */
	zip_entry_central_dir = *zip_entry;

	zip->decompress_init = 0;
	zip->end_of_entry = 0;
	zip->entry_uncompressed_bytes_read = 0;
	zip->entry_compressed_bytes_read = 0;
	zip->entry_crc32 = zip->crc32func(0, NULL, 0);

	/* Setup default conversion. */
	if (zip->sconv == NULL && !zip->init_default_conversion) {
		zip->sconv_default =
		    archive_string_default_conversion_for_read(&(a->archive));
		zip->init_default_conversion = 1;
	}

	if ((p = __archive_read_ahead(a, 30, NULL)) == NULL) {
		archive_set_error(&a->archive, ARCHIVE_ERRNO_FILE_FORMAT,
		    "Truncated ZIP file header");
		return (ARCHIVE_FATAL);
	}

	if (memcmp(p, "PK\003\004", 4) != 0) {
		archive_set_error(&a->archive, -1, "Damaged Zip archive");
		return ARCHIVE_FATAL;
	}
	version = p[4];
	zip_entry->system = p[5];
	zip_entry->zip_flags = archive_le16dec(p + 6);
	if (zip_entry->zip_flags & (ZIP_ENCRYPTED | ZIP_STRONG_ENCRYPTED)) {
		zip->has_encrypted_entries = 1;
		archive_entry_set_is_data_encrypted(entry, 1);
		if (zip_entry->zip_flags & ZIP_CENTRAL_DIRECTORY_ENCRYPTED &&
			zip_entry->zip_flags & ZIP_ENCRYPTED &&
			zip_entry->zip_flags & ZIP_STRONG_ENCRYPTED) {
			archive_entry_set_is_metadata_encrypted(entry, 1);
			return ARCHIVE_FATAL;
		}
	}
	zip_entry->compression = (char)archive_le16dec(p + 8);
	zip_entry->mtime = zip_time(p + 10);
	zip_entry->crc32 = archive_le32dec(p + 14);
	zip_entry->compressed_size = archive_le32dec(p + 18);
	zip_entry->uncompressed_size = archive_le32dec(p + 22);
	filename_length = archive_le16dec(p + 26);
	extra_length = archive_le16dec(p + 28);

	__archive_read_consume(a, 30);

	/* Read the filename. */
	if ((h = __archive_read_ahead(a, filename_length, NULL)) == NULL) {
		archive_set_error(&a->archive, ARCHIVE_ERRNO_FILE_FORMAT,
		    "Truncated ZIP file header");
		return (ARCHIVE_FATAL);
	}
	if (zip_entry->zip_flags & ZIP_UTF8_NAME) {
		/* The filename is stored to be UTF-8. */
		if (zip->sconv_utf8 == NULL) {
			zip->sconv_utf8 =
			    archive_string_conversion_from_charset(
				&a->archive, "UTF-8", 1);
			if (zip->sconv_utf8 == NULL)
				return (ARCHIVE_FATAL);
		}
		sconv = zip->sconv_utf8;
	} else if (zip->sconv != NULL)
		sconv = zip->sconv;
	else
		sconv = zip->sconv_default;

	if (archive_entry_copy_pathname_l(entry,
	    h, filename_length, sconv) != 0) {
		if (errno == ENOMEM) {
			archive_set_error(&a->archive, ENOMEM,
			    "Can't allocate memory for Pathname");
			return (ARCHIVE_FATAL);
		}
		archive_set_error(&a->archive,
		    ARCHIVE_ERRNO_FILE_FORMAT,
		    "Pathname cannot be converted "
		    "from %s to current locale.",
		    archive_string_conversion_charset_name(sconv));
		ret = ARCHIVE_WARN;
	}
	__archive_read_consume(a, filename_length);

	/* Work around a bug in Info-Zip: When reading from a pipe, it
	 * stats the pipe instead of synthesizing a file entry. */
	if ((zip_entry->mode & AE_IFMT) == AE_IFIFO) {
		zip_entry->mode &= ~ AE_IFMT;
		zip_entry->mode |= AE_IFREG;
	}

	if ((zip_entry->mode & AE_IFMT) == 0) {
		/* Especially in streaming mode, we can end up
		   here without having seen proper mode information.
		   Guess from the filename. */
		wp = archive_entry_pathname_w(entry);
		if (wp != NULL) {
			len = wcslen(wp);
			if (len > 0 && wp[len - 1] == L'/')
				zip_entry->mode |= AE_IFDIR;
			else
				zip_entry->mode |= AE_IFREG;
		} else {
			cp = archive_entry_pathname(entry);
			len = (cp != NULL)?strlen(cp):0;
			if (len > 0 && cp[len - 1] == '/')
				zip_entry->mode |= AE_IFDIR;
			else
				zip_entry->mode |= AE_IFREG;
		}
		if (zip_entry->mode == AE_IFDIR) {
			zip_entry->mode |= 0775;
		} else if (zip_entry->mode == AE_IFREG) {
			zip_entry->mode |= 0664;
		}
	}

	/* Read the extra data. */
	if ((h = __archive_read_ahead(a, extra_length, NULL)) == NULL) {
		archive_set_error(&a->archive, ARCHIVE_ERRNO_FILE_FORMAT,
		    "Truncated ZIP file header");
		return (ARCHIVE_FATAL);
	}

	process_extra(h, extra_length, zip_entry);
	__archive_read_consume(a, extra_length);

	if (zip_entry->flags & LA_FROM_CENTRAL_DIRECTORY) {
		/* If this came from the central dir, it's size info
		 * is definitive, so ignore the length-at-end flag. */
		zip_entry->zip_flags &= ~ZIP_LENGTH_AT_END;
		/* If local header is missing a value, use the one from
		   the central directory.  If both have it, warn about
		   mismatches. */
		if (zip_entry->crc32 == 0) {
			zip_entry->crc32 = zip_entry_central_dir.crc32;
		} else if (!zip->ignore_crc32
		    && zip_entry->crc32 != zip_entry_central_dir.crc32) {
			archive_set_error(&a->archive,
			    ARCHIVE_ERRNO_FILE_FORMAT,
			    "Inconsistent CRC32 values");
			ret = ARCHIVE_WARN;
		}
		if (zip_entry->compressed_size == 0) {
			zip_entry->compressed_size
			    = zip_entry_central_dir.compressed_size;
		} else if (zip_entry->compressed_size
		    != zip_entry_central_dir.compressed_size) {
			archive_set_error(&a->archive,
			    ARCHIVE_ERRNO_FILE_FORMAT,
			    "Inconsistent compressed size: "
			    "%jd in central directory, %jd in local header",
			    (intmax_t)zip_entry_central_dir.compressed_size,
			    (intmax_t)zip_entry->compressed_size);
			ret = ARCHIVE_WARN;
		}
		if (zip_entry->uncompressed_size == 0) {
			zip_entry->uncompressed_size
			    = zip_entry_central_dir.uncompressed_size;
		} else if (zip_entry->uncompressed_size
		    != zip_entry_central_dir.uncompressed_size) {
			archive_set_error(&a->archive,
			    ARCHIVE_ERRNO_FILE_FORMAT,
			    "Inconsistent uncompressed size: "
			    "%jd in central directory, %jd in local header",
			    (intmax_t)zip_entry_central_dir.uncompressed_size,
			    (intmax_t)zip_entry->uncompressed_size);
			ret = ARCHIVE_WARN;
		}
	}

	/* Populate some additional entry fields: */
	archive_entry_set_mode(entry, zip_entry->mode);
	archive_entry_set_uid(entry, zip_entry->uid);
	archive_entry_set_gid(entry, zip_entry->gid);
	archive_entry_set_mtime(entry, zip_entry->mtime, 0);
	archive_entry_set_ctime(entry, zip_entry->ctime, 0);
	archive_entry_set_atime(entry, zip_entry->atime, 0);

	if ((zip->entry->mode & AE_IFMT) == AE_IFLNK) {
		size_t linkname_length = zip_entry->compressed_size;

		archive_entry_set_size(entry, 0);
		p = __archive_read_ahead(a, linkname_length, NULL);
		if (p == NULL) {
			archive_set_error(&a->archive, ARCHIVE_ERRNO_MISC,
			    "Truncated Zip file");
			return ARCHIVE_FATAL;
		}
		if (__archive_read_consume(a, linkname_length) < 0) {
			archive_set_error(&a->archive, ARCHIVE_ERRNO_MISC,
			    "Read error skipping symlink target name");
			return ARCHIVE_FATAL;
		}

		sconv = zip->sconv;
		if (sconv == NULL && (zip->entry->zip_flags & ZIP_UTF8_NAME))
			sconv = zip->sconv_utf8;
		if (sconv == NULL)
			sconv = zip->sconv_default;
		if (archive_entry_copy_symlink_l(entry, p, linkname_length,
		    sconv) != 0) {
			if (errno != ENOMEM && sconv == zip->sconv_utf8 &&
			    (zip->entry->zip_flags & ZIP_UTF8_NAME))
			    archive_entry_copy_symlink_l(entry, p,
				linkname_length, NULL);
			if (errno == ENOMEM) {
				archive_set_error(&a->archive, ENOMEM,
				    "Can't allocate memory for Symlink");
				return (ARCHIVE_FATAL);
			}
			/*
			 * Since there is no character-set regulation for
			 * symlink name, do not report the conversion error
			 * in an automatic conversion.
			 */
			if (sconv != zip->sconv_utf8 ||
			    (zip->entry->zip_flags & ZIP_UTF8_NAME) == 0) {
				archive_set_error(&a->archive,
				    ARCHIVE_ERRNO_FILE_FORMAT,
				    "Symlink cannot be converted "
				    "from %s to current locale.",
				    archive_string_conversion_charset_name(
					sconv));
				ret = ARCHIVE_WARN;
			}
		}
		zip_entry->uncompressed_size = zip_entry->compressed_size = 0;
	} else if (0 == (zip_entry->zip_flags & ZIP_LENGTH_AT_END)
	    || zip_entry->uncompressed_size > 0) {
		/* Set the size only if it's meaningful. */
		archive_entry_set_size(entry, zip_entry->uncompressed_size);
	}
	zip->entry_bytes_remaining = zip_entry->compressed_size;

	/* If there's no body, force read_data() to return EOF immediately. */
	if (0 == (zip_entry->zip_flags & ZIP_LENGTH_AT_END)
	    && zip->entry_bytes_remaining < 1)
		zip->end_of_entry = 1;

	/* Set up a more descriptive format name. */
	sprintf(zip->format_name, "ZIP %d.%d (%s)",
	    version / 10, version % 10,
	    compression_name(zip->entry->compression));
	a->archive.archive_format_name = zip->format_name;

	return (ret);
}

/*
 * Read "uncompressed" data.  There are three cases:
 *  1) We know the size of the data.  This is always true for the
 * seeking reader (we've examined the Central Directory already).
 *  2) ZIP_LENGTH_AT_END was set, but only the CRC was deferred.
 * Info-ZIP seems to do this; we know the size but have to grab
 * the CRC from the data descriptor afterwards.
 *  3) We're streaming and ZIP_LENGTH_AT_END was specified and
 * we have no size information.  In this case, we can do pretty
 * well by watching for the data descriptor record.  The data
 * descriptor is 16 bytes and includes a computed CRC that should
 * provide a strong check.
 *
 * TODO: Technically, the PK\007\010 signature is optional.
 * In the original spec, the data descriptor contained CRC
 * and size fields but had no leading signature.  In practice,
 * newer writers seem to provide the signature pretty consistently.
 *
 * For uncompressed data, the PK\007\010 marker seems essential
 * to be sure we've actually seen the end of the entry.
 *
 * Returns ARCHIVE_OK if successful, ARCHIVE_FATAL otherwise, sets
 * zip->end_of_entry if it consumes all of the data.
 */
static int
zip_read_data_none(struct archive_read *a, const void **_buff,
    size_t *size, int64_t *offset)
{
	struct zip *zip;
	const char *buff;
	ssize_t bytes_avail;

	(void)offset; /* UNUSED */

	zip = (struct zip *)(a->format->data);

	if (zip->entry->zip_flags & ZIP_LENGTH_AT_END) {
		const char *p;

		/* Grab at least 24 bytes. */
		buff = __archive_read_ahead(a, 24, &bytes_avail);
		if (bytes_avail < 24) {
			/* Zip archives have end-of-archive markers
			   that are longer than this, so a failure to get at
			   least 24 bytes really does indicate a truncated
			   file. */
			archive_set_error(&a->archive,
			    ARCHIVE_ERRNO_FILE_FORMAT,
			    "Truncated ZIP file data");
			return (ARCHIVE_FATAL);
		}
		/* Check for a complete PK\007\010 signature, followed
		 * by the correct 4-byte CRC. */
		p = buff;
		if (p[0] == 'P' && p[1] == 'K'
		    && p[2] == '\007' && p[3] == '\010'
		    && (archive_le32dec(p + 4) == zip->entry_crc32
			|| zip->ignore_crc32)) {
			if (zip->entry->flags & LA_USED_ZIP64) {
				zip->entry->crc32 = archive_le32dec(p + 4);
				zip->entry->compressed_size = archive_le64dec(p + 8);
				zip->entry->uncompressed_size = archive_le64dec(p + 16);
				zip->unconsumed = 24;
			} else {
				zip->entry->crc32 = archive_le32dec(p + 4);
				zip->entry->compressed_size = archive_le32dec(p + 8);
				zip->entry->uncompressed_size = archive_le32dec(p + 12);
				zip->unconsumed = 16;
			}
			zip->end_of_entry = 1;
			return (ARCHIVE_OK);
		}
		/* If not at EOF, ensure we consume at least one byte. */
		++p;

		/* Scan forward until we see where a PK\007\010 signature
		 * might be. */
		/* Return bytes up until that point.  On the next call,
		 * the code above will verify the data descriptor. */
		while (p < buff + bytes_avail - 4) {
			if (p[3] == 'P') { p += 3; }
			else if (p[3] == 'K') { p += 2; }
			else if (p[3] == '\007') { p += 1; }
			else if (p[3] == '\010' && p[2] == '\007'
			    && p[1] == 'K' && p[0] == 'P') {
				break;
			} else { p += 4; }
		}
		bytes_avail = p - buff;
	} else {
		if (zip->entry_bytes_remaining == 0) {
			zip->end_of_entry = 1;
			return (ARCHIVE_OK);
		}
		/* Grab a bunch of bytes. */
		buff = __archive_read_ahead(a, 1, &bytes_avail);
		if (bytes_avail <= 0) {
			archive_set_error(&a->archive,
			    ARCHIVE_ERRNO_FILE_FORMAT,
			    "Truncated ZIP file data");
			return (ARCHIVE_FATAL);
		}
		if (bytes_avail > zip->entry_bytes_remaining)
			bytes_avail = (ssize_t)zip->entry_bytes_remaining;
	}
	*size = bytes_avail;
	zip->entry_bytes_remaining -= bytes_avail;
	zip->entry_uncompressed_bytes_read += bytes_avail;
	zip->entry_compressed_bytes_read += bytes_avail;
	zip->unconsumed += bytes_avail;
	*_buff = buff;
	return (ARCHIVE_OK);
}

#ifdef HAVE_ZLIB_H
static int
zip_deflate_init(struct archive_read *a, struct zip *zip)
{
	int r;

	/* If we haven't yet read any data, initialize the decompressor. */
	if (!zip->decompress_init) {
		if (zip->stream_valid)
			r = inflateReset(&zip->stream);
		else
			r = inflateInit2(&zip->stream,
			    -15 /* Don't check for zlib header */);
		if (r != Z_OK) {
			archive_set_error(&a->archive, ARCHIVE_ERRNO_MISC,
			    "Can't initialize ZIP decompression.");
			return (ARCHIVE_FATAL);
		}
		/* Stream structure has been set up. */
		zip->stream_valid = 1;
		/* We've initialized decompression for this stream. */
		zip->decompress_init = 1;
	}
	return (ARCHIVE_OK);
}

static int
zip_read_data_deflate(struct archive_read *a, const void **buff,
    size_t *size, int64_t *offset)
{
	struct zip *zip;
	ssize_t bytes_avail;
	const void *compressed_buff;
	int r;

	(void)offset; /* UNUSED */

	zip = (struct zip *)(a->format->data);

	/* If the buffer hasn't been allocated, allocate it now. */
	if (zip->uncompressed_buffer == NULL) {
		zip->uncompressed_buffer_size = 256 * 1024;
		zip->uncompressed_buffer
		    = (unsigned char *)malloc(zip->uncompressed_buffer_size);
		if (zip->uncompressed_buffer == NULL) {
			archive_set_error(&a->archive, ENOMEM,
			    "No memory for ZIP decompression");
			return (ARCHIVE_FATAL);
		}
	}

	r = zip_deflate_init(a, zip);
	if (r != ARCHIVE_OK)
		return (r);

	/*
	 * Note: '1' here is a performance optimization.
	 * Recall that the decompression layer returns a count of
	 * available bytes; asking for more than that forces the
	 * decompressor to combine reads by copying data.
	 */
	compressed_buff = __archive_read_ahead(a, 1, &bytes_avail);
	if (0 == (zip->entry->zip_flags & ZIP_LENGTH_AT_END)
	    && bytes_avail > zip->entry_bytes_remaining) {
		bytes_avail = (ssize_t)zip->entry_bytes_remaining;
	}
	if (bytes_avail <= 0) {
		archive_set_error(&a->archive, ARCHIVE_ERRNO_FILE_FORMAT,
		    "Truncated ZIP file body");
		return (ARCHIVE_FATAL);
	}

	/*
	 * A bug in zlib.h: stream.next_in should be marked 'const'
	 * but isn't (the library never alters data through the
	 * next_in pointer, only reads it).  The result: this ugly
	 * cast to remove 'const'.
	 */
	zip->stream.next_in = (Bytef *)(uintptr_t)(const void *)compressed_buff;
	zip->stream.avail_in = (uInt)bytes_avail;
	zip->stream.total_in = 0;
	zip->stream.next_out = zip->uncompressed_buffer;
	zip->stream.avail_out = (uInt)zip->uncompressed_buffer_size;
	zip->stream.total_out = 0;

	r = inflate(&zip->stream, 0);
	switch (r) {
	case Z_OK:
		break;
	case Z_STREAM_END:
		zip->end_of_entry = 1;
		break;
	case Z_MEM_ERROR:
		archive_set_error(&a->archive, ENOMEM,
		    "Out of memory for ZIP decompression");
		return (ARCHIVE_FATAL);
	default:
		archive_set_error(&a->archive, ARCHIVE_ERRNO_MISC,
		    "ZIP decompression failed (%d)", r);
		return (ARCHIVE_FATAL);
	}

	/* Consume as much as the compressor actually used. */
	bytes_avail = zip->stream.total_in;
	__archive_read_consume(a, bytes_avail);
	zip->entry_bytes_remaining -= bytes_avail;
	zip->entry_compressed_bytes_read += bytes_avail;

	*size = zip->stream.total_out;
	zip->entry_uncompressed_bytes_read += zip->stream.total_out;
	*buff = zip->uncompressed_buffer;

	if (zip->end_of_entry && (zip->entry->zip_flags & ZIP_LENGTH_AT_END)) {
		const char *p;

		if (NULL == (p = __archive_read_ahead(a, 24, NULL))) {
			archive_set_error(&a->archive,
			    ARCHIVE_ERRNO_FILE_FORMAT,
			    "Truncated ZIP end-of-file record");
			return (ARCHIVE_FATAL);
		}
		/* Consume the optional PK\007\010 marker. */
		if (p[0] == 'P' && p[1] == 'K' &&
		    p[2] == '\007' && p[3] == '\010') {
			p += 4;
			zip->unconsumed = 4;
		}
		if (zip->entry->flags & LA_USED_ZIP64) {
			zip->entry->crc32 = archive_le32dec(p);
			zip->entry->compressed_size = archive_le64dec(p + 4);
			zip->entry->uncompressed_size = archive_le64dec(p + 12);
			zip->unconsumed += 20;
		} else {
			zip->entry->crc32 = archive_le32dec(p);
			zip->entry->compressed_size = archive_le32dec(p + 4);
			zip->entry->uncompressed_size = archive_le32dec(p + 8);
			zip->unconsumed += 12;
		}
	}

	return (ARCHIVE_OK);
}
#endif

static int
archive_read_format_zip_read_data(struct archive_read *a,
    const void **buff, size_t *size, int64_t *offset)
{
	int r;
	struct zip *zip = (struct zip *)(a->format->data);

	if (zip->has_encrypted_entries == ARCHIVE_READ_FORMAT_ENCRYPTION_DONT_KNOW) {
		zip->has_encrypted_entries = 0;
	}

	*offset = zip->entry_uncompressed_bytes_read;
	*size = 0;
	*buff = NULL;

	/* If we hit end-of-entry last time, return ARCHIVE_EOF. */
	if (zip->end_of_entry)
		return (ARCHIVE_EOF);

	/* Return EOF immediately if this is a non-regular file. */
	if (AE_IFREG != (zip->entry->mode & AE_IFMT))
		return (ARCHIVE_EOF);

	if (zip->entry->zip_flags & (ZIP_ENCRYPTED | ZIP_STRONG_ENCRYPTED)) {
		zip->has_encrypted_entries = 1;
		archive_set_error(&a->archive, ARCHIVE_ERRNO_FILE_FORMAT,
		    "Encrypted file is unsupported");
		return (ARCHIVE_FAILED);
	}

	__archive_read_consume(a, zip->unconsumed);
	zip->unconsumed = 0;

	switch(zip->entry->compression) {
	case 0:  /* No compression. */
		r =  zip_read_data_none(a, buff, size, offset);
		break;
#ifdef HAVE_ZLIB_H
	case 8: /* Deflate compression. */
		r =  zip_read_data_deflate(a, buff, size, offset);
		break;
#endif
	default: /* Unsupported compression. */
		/* Return a warning. */
		archive_set_error(&a->archive, ARCHIVE_ERRNO_FILE_FORMAT,
		    "Unsupported ZIP compression method (%s)",
		    compression_name(zip->entry->compression));
		/* We can't decompress this entry, but we will
		 * be able to skip() it and try the next entry. */
		return (ARCHIVE_FAILED);
		break;
	}
	if (r != ARCHIVE_OK)
		return (r);
	/* Update checksum */
	if (*size)
		zip->entry_crc32 = zip->crc32func(zip->entry_crc32, *buff,
		    (unsigned)*size);
	/* If we hit the end, swallow any end-of-data marker. */
	if (zip->end_of_entry) {
		/* Check file size, CRC against these values. */
		if (zip->entry->compressed_size !=
		    zip->entry_compressed_bytes_read) {
			archive_set_error(&a->archive, ARCHIVE_ERRNO_MISC,
			    "ZIP compressed data is wrong size "
			    "(read %jd, expected %jd)",
			    (intmax_t)zip->entry_compressed_bytes_read,
			    (intmax_t)zip->entry->compressed_size);
			return (ARCHIVE_WARN);
		}
		/* Size field only stores the lower 32 bits of the actual
		 * size. */
		if ((zip->entry->uncompressed_size & UINT32_MAX)
		    != (zip->entry_uncompressed_bytes_read & UINT32_MAX)) {
			archive_set_error(&a->archive, ARCHIVE_ERRNO_MISC,
			    "ZIP uncompressed data is wrong size "
			    "(read %jd, expected %jd)\n",
			    (intmax_t)zip->entry_uncompressed_bytes_read,
			    (intmax_t)zip->entry->uncompressed_size);
			return (ARCHIVE_WARN);
		}
		/* Check computed CRC against header */
		if (zip->entry->crc32 != zip->entry_crc32
		    && !zip->ignore_crc32) {
			archive_set_error(&a->archive, ARCHIVE_ERRNO_MISC,
			    "ZIP bad CRC: 0x%lx should be 0x%lx",
			    (unsigned long)zip->entry_crc32,
			    (unsigned long)zip->entry->crc32);
			return (ARCHIVE_WARN);
		}
	}

	return (ARCHIVE_OK);
}

static int
archive_read_format_zip_cleanup(struct archive_read *a)
{
	struct zip *zip;
	struct zip_entry *zip_entry, *next_zip_entry;

	zip = (struct zip *)(a->format->data);
#ifdef HAVE_ZLIB_H
	if (zip->stream_valid)
		inflateEnd(&zip->stream);
	free(zip->uncompressed_buffer);
#endif
	if (zip->zip_entries) {
		zip_entry = zip->zip_entries;
		while (zip_entry != NULL) {
			next_zip_entry = zip_entry->next;
			archive_string_free(&zip_entry->rsrcname);
			free(zip_entry);
			zip_entry = next_zip_entry;
		}
	}
	free(zip);
	(a->format->data) = NULL;
	return (ARCHIVE_OK);
}

static int
archive_read_format_zip_has_encrypted_entries(struct archive_read *_a)
{
	if (_a && _a->format) {
		struct zip * zip = (struct zip *)_a->format->data;
		if (zip) {
			return zip->has_encrypted_entries;
		}
	}
	return ARCHIVE_READ_FORMAT_ENCRYPTION_DONT_KNOW;
}

static int
archive_read_format_zip_options(struct archive_read *a,
    const char *key, const char *val)
{
	struct zip *zip;
	int ret = ARCHIVE_FAILED;

	zip = (struct zip *)(a->format->data);
	if (strcmp(key, "compat-2x")  == 0) {
		/* Handle filenames as libarchive 2.x */
		zip->init_default_conversion = (val != NULL) ? 1 : 0;
		return (ARCHIVE_OK);
	} else if (strcmp(key, "hdrcharset")  == 0) {
		if (val == NULL || val[0] == 0)
			archive_set_error(&a->archive, ARCHIVE_ERRNO_MISC,
			    "zip: hdrcharset option needs a character-set name"
			);
		else {
			zip->sconv = archive_string_conversion_from_charset(
			    &a->archive, val, 0);
			if (zip->sconv != NULL) {
				if (strcmp(val, "UTF-8") == 0)
					zip->sconv_utf8 = zip->sconv;
				ret = ARCHIVE_OK;
			} else
				ret = ARCHIVE_FATAL;
		}
		return (ret);
	} else if (strcmp(key, "ignorecrc32") == 0) {
		/* Mostly useful for testing. */
		if (val == NULL || val[0] == 0) {
			zip->crc32func = real_crc32;
			zip->ignore_crc32 = 0;
		} else {
			zip->crc32func = fake_crc32;
			zip->ignore_crc32 = 1;
		}
		return (ARCHIVE_OK);
	}

	/* Note: The "warn" return is just to inform the options
	 * supervisor that we didn't handle it.  It will generate
	 * a suitable error if no one used this option. */
	return (ARCHIVE_WARN);
}

int
archive_read_support_format_zip(struct archive *a)
{
	int r;
	r = archive_read_support_format_zip_streamable(a);
	if (r != ARCHIVE_OK)
		return r;
	return (archive_read_support_format_zip_seekable(a));
}

/* ------------------------------------------------------------------------ */

/*
 * Streaming-mode support
 */


static int
archive_read_support_format_zip_capabilities_streamable(struct archive_read * a)
{
	(void)a; /* UNUSED */
	return (ARCHIVE_READ_FORMAT_CAPS_ENCRYPT_DATA | ARCHIVE_READ_FORMAT_CAPS_ENCRYPT_METADATA);
}

static int
archive_read_format_zip_streamable_bid(struct archive_read *a, int best_bid)
{
	const char *p;

	(void)best_bid; /* UNUSED */

	if ((p = __archive_read_ahead(a, 4, NULL)) == NULL)
		return (-1);

	/*
	 * Bid of 29 here comes from:
	 *  + 16 bits for "PK",
	 *  + next 16-bit field has 6 options so contributes
	 *    about 16 - log_2(6) ~= 16 - 2.6 ~= 13 bits
	 *
	 * So we've effectively verified ~29 total bits of check data.
	 */
	if (p[0] == 'P' && p[1] == 'K') {
		if ((p[2] == '\001' && p[3] == '\002')
		    || (p[2] == '\003' && p[3] == '\004')
		    || (p[2] == '\005' && p[3] == '\006')
		    || (p[2] == '\006' && p[3] == '\006')
		    || (p[2] == '\007' && p[3] == '\010')
		    || (p[2] == '0' && p[3] == '0'))
			return (29);
	}

	/* TODO: It's worth looking ahead a little bit for a valid
	 * PK signature.  In particular, that would make it possible
	 * to read some UUEncoded SFX files or SFX files coming from
	 * a network socket. */

	return (0);
}

static int
archive_read_format_zip_streamable_read_header(struct archive_read *a,
    struct archive_entry *entry)
{
	struct zip *zip;

	a->archive.archive_format = ARCHIVE_FORMAT_ZIP;
	if (a->archive.archive_format_name == NULL)
		a->archive.archive_format_name = "ZIP";

	zip = (struct zip *)(a->format->data);

	/*
	 * It should be sufficient to call archive_read_next_header() for
	 * a reader to determine if an entry is encrypted or not. If the
	 * encryption of an entry is only detectable when calling
	 * archive_read_data(), so be it. We'll do the same check there
	 * as well.
	 */
	if (zip->has_encrypted_entries == ARCHIVE_READ_FORMAT_ENCRYPTION_DONT_KNOW) {
		zip->has_encrypted_entries = 0;
	}

	/* Make sure we have a zip_entry structure to use. */
	if (zip->zip_entries == NULL) {
		zip->zip_entries = malloc(sizeof(struct zip_entry));
		if (zip->zip_entries == NULL) {
			archive_set_error(&a->archive, ENOMEM,
			    "Out  of memory");
			return ARCHIVE_FATAL;
		}
	}
	zip->entry = zip->zip_entries;
	memset(zip->entry, 0, sizeof(struct zip_entry));

	/* Search ahead for the next local file header. */
	__archive_read_consume(a, zip->unconsumed);
	zip->unconsumed = 0;
	for (;;) {
		int64_t skipped = 0;
		const char *p, *end;
		ssize_t bytes;

		p = __archive_read_ahead(a, 4, &bytes);
		if (p == NULL)
			return (ARCHIVE_FATAL);
		end = p + bytes;

		while (p + 4 <= end) {
			if (p[0] == 'P' && p[1] == 'K') {
				if (p[2] == '\003' && p[3] == '\004') {
					/* Regular file entry. */
					__archive_read_consume(a, skipped);
					return zip_read_local_file_header(a,
					    entry, zip);
				}

                              /*
                               * TODO: We cannot restore permissions
                               * based only on the local file headers.
                               * Consider scanning the central
                               * directory and returning additional
                               * entries for at least directories.
                               * This would allow us to properly set
                               * directory permissions.
			       *
			       * This won't help us fix symlinks
			       * and may not help with regular file
			       * permissions, either.  <sigh>
                               */
                              if (p[2] == '\001' && p[3] == '\002') {
                                      return (ARCHIVE_EOF);
                              }

                              /* End of central directory?  Must be an
                               * empty archive. */
                              if ((p[2] == '\005' && p[3] == '\006')
                                  || (p[2] == '\006' && p[3] == '\006'))
                                      return (ARCHIVE_EOF);
			}
			++p;
			++skipped;
		}
		__archive_read_consume(a, skipped);
	}
}

static int
archive_read_format_zip_read_data_skip_streamable(struct archive_read *a)
{
	struct zip *zip;
	int64_t bytes_skipped;

	zip = (struct zip *)(a->format->data);
	bytes_skipped = __archive_read_consume(a, zip->unconsumed);
	zip->unconsumed = 0;
	if (bytes_skipped < 0)
		return (ARCHIVE_FATAL);

	/* If we've already read to end of data, we're done. */
	if (zip->end_of_entry)
		return (ARCHIVE_OK);

	/* So we know we're streaming... */
	if (0 == (zip->entry->zip_flags & ZIP_LENGTH_AT_END)
	    || zip->entry->compressed_size > 0) {
		/* We know the compressed length, so we can just skip. */
		bytes_skipped = __archive_read_consume(a, zip->entry_bytes_remaining);
		if (bytes_skipped < 0)
			return (ARCHIVE_FATAL);
		return (ARCHIVE_OK);
	}

	/* We're streaming and we don't know the length. */
	/* If the body is compressed and we know the format, we can
	 * find an exact end-of-entry by decompressing it. */
	switch (zip->entry->compression) {
#ifdef HAVE_ZLIB_H
	case 8: /* Deflate compression. */
		while (!zip->end_of_entry) {
			int64_t offset = 0;
			const void *buff = NULL;
			size_t size = 0;
			int r;
			r =  zip_read_data_deflate(a, &buff, &size, &offset);
			if (r != ARCHIVE_OK)
				return (r);
		}
		return ARCHIVE_OK;
#endif
	default: /* Uncompressed or unknown. */
		/* Scan for a PK\007\010 signature. */
		for (;;) {
			const char *p, *buff;
			ssize_t bytes_avail;
			buff = __archive_read_ahead(a, 16, &bytes_avail);
			if (bytes_avail < 16) {
				archive_set_error(&a->archive,
				    ARCHIVE_ERRNO_FILE_FORMAT,
				    "Truncated ZIP file data");
				return (ARCHIVE_FATAL);
			}
			p = buff;
			while (p <= buff + bytes_avail - 16) {
				if (p[3] == 'P') { p += 3; }
				else if (p[3] == 'K') { p += 2; }
				else if (p[3] == '\007') { p += 1; }
				else if (p[3] == '\010' && p[2] == '\007'
				    && p[1] == 'K' && p[0] == 'P') {
					if (zip->entry->flags & LA_USED_ZIP64)
						__archive_read_consume(a, p - buff + 24);
					else
						__archive_read_consume(a, p - buff + 16);
					return ARCHIVE_OK;
				} else { p += 4; }
			}
			__archive_read_consume(a, p - buff);
		}
	}
}

int
archive_read_support_format_zip_streamable(struct archive *_a)
{
	struct archive_read *a = (struct archive_read *)_a;
	struct zip *zip;
	int r;

	archive_check_magic(_a, ARCHIVE_READ_MAGIC,
	    ARCHIVE_STATE_NEW, "archive_read_support_format_zip");

	zip = (struct zip *)malloc(sizeof(*zip));
	if (zip == NULL) {
		archive_set_error(&a->archive, ENOMEM,
		    "Can't allocate zip data");
		return (ARCHIVE_FATAL);
	}
	memset(zip, 0, sizeof(*zip));

	/*
	 * Until enough data has been read, we cannot tell about
	 * any encrypted entries yet.
	 */
	zip->has_encrypted_entries = ARCHIVE_READ_FORMAT_ENCRYPTION_DONT_KNOW;
	zip->crc32func = real_crc32;

	r = __archive_read_register_format(a,
	    zip,
	    "zip",
	    archive_read_format_zip_streamable_bid,
	    archive_read_format_zip_options,
	    archive_read_format_zip_streamable_read_header,
	    archive_read_format_zip_read_data,
	    archive_read_format_zip_read_data_skip_streamable,
	    NULL,
	    archive_read_format_zip_cleanup,
	    archive_read_support_format_zip_capabilities_streamable,
	    archive_read_format_zip_has_encrypted_entries);

	if (r != ARCHIVE_OK)
		free(zip);
	return (ARCHIVE_OK);
}

/* ------------------------------------------------------------------------ */

/*
 * Seeking-mode support
 */

static int
archive_read_support_format_zip_capabilities_seekable(struct archive_read * a)
{
	(void)a; /* UNUSED */
	return (ARCHIVE_READ_FORMAT_CAPS_ENCRYPT_DATA | ARCHIVE_READ_FORMAT_CAPS_ENCRYPT_METADATA);
}

/*
 * TODO: This is a performance sink because it forces the read core to
 * drop buffered data from the start of file, which will then have to
 * be re-read again if this bidder loses.
 *
 * We workaround this a little by passing in the best bid so far so
 * that later bidders can do nothing if they know they'll never
 * outbid.  But we can certainly do better...
 */
static int
read_eocd(struct zip *zip, const char *p, int64_t current_offset)
{
	/* Sanity-check the EOCD we've found. */

	/* This must be the first volume. */
	if (archive_le16dec(p + 4) != 0)
		return 0;
	/* Central directory must be on this volume. */
	if (archive_le16dec(p + 4) != archive_le16dec(p + 6))
		return 0;
	/* All central directory entries must be on this volume. */
	if (archive_le16dec(p + 10) != archive_le16dec(p + 8))
		return 0;
	/* Central directory can't extend beyond start of EOCD record. */
	if (archive_le32dec(p + 16) + archive_le32dec(p + 12)
	    > current_offset)
		return 0;

	/* Save the central directory location for later use. */
	zip->central_directory_offset = archive_le32dec(p + 16);

	/* This is just a tiny bit higher than the maximum
	   returned by the streaming Zip bidder.  This ensures
	   that the more accurate seeking Zip parser wins
	   whenever seek is available. */
	return 32;
}

static int
read_zip64_eocd(struct archive_read *a, struct zip *zip, const char *p)
{
	int64_t eocd64_offset;
	int64_t eocd64_size;

	/* Sanity-check the locator record. */

	/* Central dir must be on first volume. */
	if (archive_le32dec(p + 4) != 0)
		return 0;
	/* Must be only a single volume. */
	if (archive_le32dec(p + 16) != 1)
		return 0;

	/* Find the Zip64 EOCD record. */
	eocd64_offset = archive_le64dec(p + 8);
	if (__archive_read_seek(a, eocd64_offset, SEEK_SET) < 0)
		return 0;
	if ((p = __archive_read_ahead(a, 56, NULL)) == NULL)
		return 0;
	/* Make sure we can read all of it. */
	eocd64_size = archive_le64dec(p + 4) + 12;
	if (eocd64_size < 56 || eocd64_size > 16384)
		return 0;
	if ((p = __archive_read_ahead(a, eocd64_size, NULL)) == NULL)
		return 0;

	/* Sanity-check the EOCD64 */
	if (archive_le32dec(p + 16) != 0) /* Must be disk #0 */
		return 0;
	if (archive_le32dec(p + 20) != 0) /* CD must be on disk #0 */
		return 0;
	/* CD can't be split. */
	if (archive_le64dec(p + 24) != archive_le64dec(p + 32))
		return 0;

	/* Save the central directory offset for later use. */
	zip->central_directory_offset = archive_le64dec(p + 48);

	return 32;
}

static int
archive_read_format_zip_seekable_bid(struct archive_read *a, int best_bid)
{
	struct zip *zip = (struct zip *)a->format->data;
	int64_t file_size, current_offset;
	const char *p;
	int i, tail;

	/* If someone has already bid more than 32, then avoid
	   trashing the look-ahead buffers with a seek. */
	if (best_bid > 32)
		return (-1);

	file_size = __archive_read_seek(a, 0, SEEK_END);
	if (file_size <= 0)
		return 0;

	/* Search last 16k of file for end-of-central-directory
	 * record (which starts with PK\005\006) or Zip64 locator
	 * record (which begins with PK\006\007) */
	tail = zipmin(1024 * 16, file_size);
	current_offset = __archive_read_seek(a, -tail, SEEK_END);
	if (current_offset < 0)
		return 0;
	if ((p = __archive_read_ahead(a, (size_t)tail, NULL)) == NULL)
		return 0;
	/* TODO: Rework this to search backwards from the end.  We
	 * normally expect the EOCD record to be at the very end, so
	 * that should be significantly faster.  Tricky part: Make
	 * sure we still prefer the Zip64 locator if it's present. */
	for (i = 0; i <= tail - 22;) {
		switch (p[i + 3]) {
		case 'P': i += 3; break;
		case 'K': i += 2; break;
		case 005: i += 1; break;
		case 006:
			if (memcmp(p + i, "PK\005\006", 4) == 0) {
				int ret = read_eocd(zip, p + i, current_offset + i);
				if (ret > 0)
					return (ret);
			}
			i += 1; /* Look for PK\006\007 next */
			break;
		case 007:
			if (memcmp(p + i, "PK\006\007", 4) == 0) {
				int ret = read_zip64_eocd(a, zip, p + i);
				if (ret > 0)
					return (ret);
			}
			i += 4;
			break;
		default: i += 4; break;
		}
	}
	return 0;
}

/* The red-black trees are only used in seeking mode to manage
 * the in-memory copy of the central directory. */

static int
cmp_node(const struct archive_rb_node *n1, const struct archive_rb_node *n2)
{
	const struct zip_entry *e1 = (const struct zip_entry *)n1;
	const struct zip_entry *e2 = (const struct zip_entry *)n2;

	if (e1->local_header_offset > e2->local_header_offset)
		return -1;
	if (e1->local_header_offset < e2->local_header_offset)
		return 1;
	return 0;
}

static int
cmp_key(const struct archive_rb_node *n, const void *key)
{
	/* This function won't be called */
	(void)n; /* UNUSED */
	(void)key; /* UNUSED */
	return 1;
}

static const struct archive_rb_tree_ops rb_ops = {
	&cmp_node, &cmp_key
};

static int
rsrc_cmp_node(const struct archive_rb_node *n1,
    const struct archive_rb_node *n2)
{
	const struct zip_entry *e1 = (const struct zip_entry *)n1;
	const struct zip_entry *e2 = (const struct zip_entry *)n2;

	return (strcmp(e2->rsrcname.s, e1->rsrcname.s));
}

static int
rsrc_cmp_key(const struct archive_rb_node *n, const void *key)
{
	const struct zip_entry *e = (const struct zip_entry *)n;
	return (strcmp((const char *)key, e->rsrcname.s));
}

static const struct archive_rb_tree_ops rb_rsrc_ops = {
	&rsrc_cmp_node, &rsrc_cmp_key
};

static const char *
rsrc_basename(const char *name, size_t name_length)
{
	const char *s, *r;

	r = s = name;
	for (;;) {
		s = memchr(s, '/', name_length - (s - name));
		if (s == NULL)
			break;
		r = ++s;
	}
	return (r);
}

static void
expose_parent_dirs(struct zip *zip, const char *name, size_t name_length)
{
	struct archive_string str;
	struct zip_entry *dir;
	char *s;

	archive_string_init(&str);
	archive_strncpy(&str, name, name_length);
	for (;;) {
		s = strrchr(str.s, '/');
		if (s == NULL)
			break;
		*s = '\0';
		/* Transfer the parent directory from zip->tree_rsrc RB
		 * tree to zip->tree RB tree to expose. */
		dir = (struct zip_entry *)
		    __archive_rb_tree_find_node(&zip->tree_rsrc, str.s);
		if (dir == NULL)
			break;
		__archive_rb_tree_remove_node(&zip->tree_rsrc, &dir->node);
		archive_string_free(&dir->rsrcname);
		__archive_rb_tree_insert_node(&zip->tree, &dir->node);
	}
	archive_string_free(&str);
}

static int
slurp_central_directory(struct archive_read *a, struct zip *zip)
{
	unsigned i, found;
	int64_t correction;
	ssize_t bytes_avail;
	const char *p;

	/*
	 * Find the start of the central directory.  The end-of-CD
	 * record has our starting point, but there are lots of
	 * Zip archives which have had other data prepended to the
	 * file, which makes the recorded offsets all too small.
	 * So we search forward from the specified offset until we
	 * find the real start of the central directory.  Then we
	 * know the correction we need to apply to account for leading
	 * padding.
	 */
	if (__archive_read_seek(a, zip->central_directory_offset, SEEK_SET) < 0)
		return ARCHIVE_FATAL;

	found = 0;
	while (!found) {
		if ((p = __archive_read_ahead(a, 20, &bytes_avail)) == NULL)
			return ARCHIVE_FATAL;
		for (found = 0, i = 0; !found && i < bytes_avail - 4;) {
			switch (p[i + 3]) {
			case 'P': i += 3; break;
			case 'K': i += 2; break;
			case 001: i += 1; break;
			case 002:
				if (memcmp(p + i, "PK\001\002", 4) == 0) {
					p += i;
					found = 1;
				} else
					i += 4;
				break;
			case 005: i += 1; break;
			case 006:
				if (memcmp(p + i, "PK\005\006", 4) == 0) {
					p += i;
					found = 1;
				} else if (memcmp(p + i, "PK\006\006", 4) == 0) {
					p += i;
					found = 1;
				} else
					i += 1;
				break;
			default: i += 4; break;
			}
		}
		__archive_read_consume(a, i);
	}
	correction = archive_filter_bytes(&a->archive, 0) - zip->central_directory_offset;

	__archive_rb_tree_init(&zip->tree, &rb_ops);
	__archive_rb_tree_init(&zip->tree_rsrc, &rb_rsrc_ops);

	zip->central_directory_entries_total = 0;
	while (1) {
		struct zip_entry *zip_entry;
		size_t filename_length, extra_length, comment_length;
		uint32_t external_attributes;
		const char *name, *r;

		if ((p = __archive_read_ahead(a, 4, NULL)) == NULL)
			return ARCHIVE_FATAL;
		if (memcmp(p, "PK\006\006", 4) == 0
		    || memcmp(p, "PK\005\006", 4) == 0) {
			break;
		} else if (memcmp(p, "PK\001\002", 4) != 0) {
			archive_set_error(&a->archive,
			    -1, "Invalid central directory signature");
			return ARCHIVE_FATAL;
		}
		if ((p = __archive_read_ahead(a, 46, NULL)) == NULL)
			return ARCHIVE_FATAL;

		zip_entry = calloc(1, sizeof(struct zip_entry));
		zip_entry->next = zip->zip_entries;
		zip_entry->flags |= LA_FROM_CENTRAL_DIRECTORY;
		zip->zip_entries = zip_entry;
		zip->central_directory_entries_total++;

		/* version = p[4]; */
		zip_entry->system = p[5];
		/* version_required = archive_le16dec(p + 6); */
		zip_entry->zip_flags = archive_le16dec(p + 8);
		if (zip_entry->zip_flags & (ZIP_ENCRYPTED | ZIP_STRONG_ENCRYPTED)){
			zip->has_encrypted_entries = 1;
		}
		zip_entry->compression = (char)archive_le16dec(p + 10);
		zip_entry->mtime = zip_time(p + 12);
		zip_entry->crc32 = archive_le32dec(p + 16);
		zip_entry->compressed_size = archive_le32dec(p + 20);
		zip_entry->uncompressed_size = archive_le32dec(p + 24);
		filename_length = archive_le16dec(p + 28);
		extra_length = archive_le16dec(p + 30);
		comment_length = archive_le16dec(p + 32);
		/* disk_start = archive_le16dec(p + 34); */ /* Better be zero. */
		/* internal_attributes = archive_le16dec(p + 36); */ /* text bit */
		external_attributes = archive_le32dec(p + 38);
		zip_entry->local_header_offset =
		    archive_le32dec(p + 42) + correction;

		/* If we can't guess the mode, leave it zero here;
		   when we read the local file header we might get
		   more information. */
		zip_entry->mode = 0;
		if (zip_entry->system == 3) {
			zip_entry->mode = external_attributes >> 16;
		}

		/* We're done with the regular data; get the filename and
		 * extra data. */
		__archive_read_consume(a, 46);
		if ((p = __archive_read_ahead(a, filename_length + extra_length, NULL))
		    == NULL) {
			archive_set_error(&a->archive, ARCHIVE_ERRNO_FILE_FORMAT,
			    "Truncated ZIP file header");
			return ARCHIVE_FATAL;
		}
		process_extra(p + filename_length, extra_length, zip_entry);

		/*
		 * Mac resource fork files are stored under the
		 * "__MACOSX/" directory, so we should check if
		 * it is.
		 */
		name = p;
		r = rsrc_basename(name, filename_length);
		if (filename_length >= 9 &&
		    strncmp("__MACOSX/", name, 9) == 0) {
			/* If this file is not a resource fork nor
			 * a directory. We should treat it as a non
			 * resource fork file to expose it. */
			if (name[filename_length-1] != '/' &&
			    (r - name < 3 || r[0] != '.' || r[1] != '_')) {
				__archive_rb_tree_insert_node(&zip->tree,
				    &zip_entry->node);
				/* Expose its parent directories. */
				expose_parent_dirs(zip, name, filename_length);
			} else {
				/* This file is a resource fork file or
				 * a directory. */
				archive_strncpy(&(zip_entry->rsrcname), name,
				    filename_length);
				__archive_rb_tree_insert_node(&zip->tree_rsrc,
				    &zip_entry->node);
			}
		} else {
			/* Generate resource fork name to find its resource
			 * file at zip->tree_rsrc. */
			archive_strcpy(&(zip_entry->rsrcname), "__MACOSX/");
			archive_strncat(&(zip_entry->rsrcname), name, r - name);
			archive_strcat(&(zip_entry->rsrcname), "._");
			archive_strncat(&(zip_entry->rsrcname),
			    name + (r - name), filename_length - (r - name));
			/* Register an entry to RB tree to sort it by
			 * file offset. */
			__archive_rb_tree_insert_node(&zip->tree,
			    &zip_entry->node);
		}

		/* Skip the comment too ... */
		__archive_read_consume(a,
		    filename_length + extra_length + comment_length);
	}

	return ARCHIVE_OK;
}

static ssize_t
zip_get_local_file_header_size(struct archive_read *a, size_t extra)
{
	const char *p;
	ssize_t filename_length, extra_length;

	if ((p = __archive_read_ahead(a, extra + 30, NULL)) == NULL) {
		archive_set_error(&a->archive, ARCHIVE_ERRNO_FILE_FORMAT,
		    "Truncated ZIP file header");
		return (ARCHIVE_WARN);
	}
	p += extra;

	if (memcmp(p, "PK\003\004", 4) != 0) {
		archive_set_error(&a->archive, -1, "Damaged Zip archive");
		return ARCHIVE_WARN;
	}
	filename_length = archive_le16dec(p + 26);
	extra_length = archive_le16dec(p + 28);

	return (30 + filename_length + extra_length);
}

static int
zip_read_mac_metadata(struct archive_read *a, struct archive_entry *entry,
    struct zip_entry *rsrc)
{
	struct zip *zip = (struct zip *)a->format->data;
	unsigned char *metadata, *mp;
	int64_t offset = archive_filter_bytes(&a->archive, 0);
	size_t remaining_bytes, metadata_bytes;
	ssize_t hsize;
	int ret = ARCHIVE_OK, eof;

	switch(rsrc->compression) {
	case 0:  /* No compression. */
#ifdef HAVE_ZLIB_H
	case 8: /* Deflate compression. */
#endif
		break;
	default: /* Unsupported compression. */
		/* Return a warning. */
		archive_set_error(&a->archive, ARCHIVE_ERRNO_FILE_FORMAT,
		    "Unsupported ZIP compression method (%s)",
		    compression_name(rsrc->compression));
		/* We can't decompress this entry, but we will
		 * be able to skip() it and try the next entry. */
		return (ARCHIVE_WARN);
	}

	if (rsrc->uncompressed_size > (128 * 1024)) {
		archive_set_error(&a->archive, ARCHIVE_ERRNO_FILE_FORMAT,
		    "Mac metadata is too large: %jd > 128K bytes",
		    (intmax_t)rsrc->uncompressed_size);
		return (ARCHIVE_WARN);
	}

	metadata = malloc((size_t)rsrc->uncompressed_size);
	if (metadata == NULL) {
		archive_set_error(&a->archive, ENOMEM,
		    "Can't allocate memory for Mac metadata");
		return (ARCHIVE_FATAL);
	}

	if (offset < rsrc->local_header_offset)
		__archive_read_consume(a, rsrc->local_header_offset - offset);
	else if (offset != rsrc->local_header_offset) {
		__archive_read_seek(a, rsrc->local_header_offset, SEEK_SET);
	}

	hsize = zip_get_local_file_header_size(a, 0);
	__archive_read_consume(a, hsize);

	remaining_bytes = (size_t)rsrc->compressed_size;
	metadata_bytes = (size_t)rsrc->uncompressed_size;
	mp = metadata;
	eof = 0;
	while (!eof && remaining_bytes) {
		const unsigned char *p;
		ssize_t bytes_avail;
		size_t bytes_used;

		p = __archive_read_ahead(a, 1, &bytes_avail);
		if (p == NULL) {
			archive_set_error(&a->archive,
			    ARCHIVE_ERRNO_FILE_FORMAT,
			    "Truncated ZIP file header");
			ret = ARCHIVE_WARN;
			goto exit_mac_metadata;
		}
		if ((size_t)bytes_avail > remaining_bytes)
			bytes_avail = remaining_bytes;
		switch(rsrc->compression) {
		case 0:  /* No compression. */
			memcpy(mp, p, bytes_avail);
			bytes_used = (size_t)bytes_avail;
			metadata_bytes -= bytes_used;
			mp += bytes_used;
			if (metadata_bytes == 0)
				eof = 1;
			break;
#ifdef HAVE_ZLIB_H
		case 8: /* Deflate compression. */
		{
			int r;

			ret = zip_deflate_init(a, zip);
			if (ret != ARCHIVE_OK)
				goto exit_mac_metadata;
			zip->stream.next_in =
			    (Bytef *)(uintptr_t)(const void *)p;
			zip->stream.avail_in = (uInt)bytes_avail;
			zip->stream.total_in = 0;
			zip->stream.next_out = mp;
			zip->stream.avail_out = (uInt)metadata_bytes;
			zip->stream.total_out = 0;

			r = inflate(&zip->stream, 0);
			switch (r) {
			case Z_OK:
				break;
			case Z_STREAM_END:
				eof = 1;
				break;
			case Z_MEM_ERROR:
				archive_set_error(&a->archive, ENOMEM,
				    "Out of memory for ZIP decompression");
				ret = ARCHIVE_FATAL;
				goto exit_mac_metadata;
			default:
				archive_set_error(&a->archive,
				    ARCHIVE_ERRNO_MISC,
				    "ZIP decompression failed (%d)", r);
				ret = ARCHIVE_FATAL;
				goto exit_mac_metadata;
			}
			bytes_used = zip->stream.total_in;
			metadata_bytes -= zip->stream.total_out;
			mp += zip->stream.total_out;
			break;
		}
#endif
		default:
			bytes_used = 0;
			break;
		}
		__archive_read_consume(a, bytes_used);
		remaining_bytes -= bytes_used;
	}
	archive_entry_copy_mac_metadata(entry, metadata,
	    (size_t)rsrc->uncompressed_size - metadata_bytes);

exit_mac_metadata:
	__archive_read_seek(a, offset, SEEK_SET);
	zip->decompress_init = 0;
	free(metadata);
	return (ret);
}

static int
archive_read_format_zip_seekable_read_header(struct archive_read *a,
	struct archive_entry *entry)
{
	struct zip *zip = (struct zip *)a->format->data;
	struct zip_entry *rsrc;
	int64_t offset;
	int r, ret = ARCHIVE_OK;

	/*
	 * It should be sufficient to call archive_read_next_header() for
	 * a reader to determine if an entry is encrypted or not. If the
	 * encryption of an entry is only detectable when calling
	 * archive_read_data(), so be it. We'll do the same check there
	 * as well.
	 */
	if (zip->has_encrypted_entries == ARCHIVE_READ_FORMAT_ENCRYPTION_DONT_KNOW) {
		zip->has_encrypted_entries = 0;
	}

	a->archive.archive_format = ARCHIVE_FORMAT_ZIP;
	if (a->archive.archive_format_name == NULL)
		a->archive.archive_format_name = "ZIP";

	if (zip->zip_entries == NULL) {
		r = slurp_central_directory(a, zip);
		if (r != ARCHIVE_OK)
			return r;
		/* Get first entry whose local header offset is lower than
		 * other entries in the archive file. */
		zip->entry =
		    (struct zip_entry *)ARCHIVE_RB_TREE_MIN(&zip->tree);
	} else if (zip->entry != NULL) {
		/* Get next entry in local header offset order. */
		zip->entry = (struct zip_entry *)__archive_rb_tree_iterate(
		    &zip->tree, &zip->entry->node, ARCHIVE_RB_DIR_RIGHT);
	}

	if (zip->entry == NULL)
		return ARCHIVE_EOF;

	if (zip->entry->rsrcname.s)
		rsrc = (struct zip_entry *)__archive_rb_tree_find_node(
		    &zip->tree_rsrc, zip->entry->rsrcname.s);
	else
		rsrc = NULL;

	/* File entries are sorted by the header offset, we should mostly
	 * use __archive_read_consume to advance a read point to avoid redundant
	 * data reading.  */
	offset = archive_filter_bytes(&a->archive, 0);
	if (offset < zip->entry->local_header_offset)
		__archive_read_consume(a,
		    zip->entry->local_header_offset - offset);
	else if (offset != zip->entry->local_header_offset) {
		__archive_read_seek(a, zip->entry->local_header_offset, SEEK_SET);
	}
	zip->unconsumed = 0;
	r = zip_read_local_file_header(a, entry, zip);
	if (r != ARCHIVE_OK)
		return r;
	if (rsrc) {
		int ret2 = zip_read_mac_metadata(a, entry, rsrc);
		if (ret2 < ret)
			ret = ret2;
	}
	return (ret);
}

/*
 * We're going to seek for the next header anyway, so we don't
 * need to bother doing anything here.
 */
static int
archive_read_format_zip_read_data_skip_seekable(struct archive_read *a)
{
	struct zip *zip;
	zip = (struct zip *)(a->format->data);

	zip->unconsumed = 0;
	return (ARCHIVE_OK);
}

int
archive_read_support_format_zip_seekable(struct archive *_a)
{
	struct archive_read *a = (struct archive_read *)_a;
	struct zip *zip;
	int r;

	archive_check_magic(_a, ARCHIVE_READ_MAGIC,
	    ARCHIVE_STATE_NEW, "archive_read_support_format_zip_seekable");

	zip = (struct zip *)malloc(sizeof(*zip));
	if (zip == NULL) {
		archive_set_error(&a->archive, ENOMEM,
		    "Can't allocate zip data");
		return (ARCHIVE_FATAL);
	}
	memset(zip, 0, sizeof(*zip));

	/*
	 * Until enough data has been read, we cannot tell about
	 * any encrypted entries yet.
	 */
	zip->has_encrypted_entries = ARCHIVE_READ_FORMAT_ENCRYPTION_DONT_KNOW;
	zip->crc32func = real_crc32;

	r = __archive_read_register_format(a,
	    zip,
	    "zip",
	    archive_read_format_zip_seekable_bid,
	    archive_read_format_zip_options,
	    archive_read_format_zip_seekable_read_header,
	    archive_read_format_zip_read_data,
	    archive_read_format_zip_read_data_skip_seekable,
	    NULL,
	    archive_read_format_zip_cleanup,
	    archive_read_support_format_zip_capabilities_seekable,
	    archive_read_format_zip_has_encrypted_entries);

	if (r != ARCHIVE_OK)
		free(zip);
	return (ARCHIVE_OK);
}<|MERGE_RESOLUTION|>--- conflicted
+++ resolved
@@ -339,10 +339,9 @@
 			}
 			break;
 		}
-<<<<<<< HEAD
-		case 0x414C:
+		case 0x6c65:
 		{
-			/* Experimental 'LA' field */
+			/* Experimental 'el' field */
 			/*
 			 * Introduced Dec 2013 to provide a way to
 			 * include external file attributes in local file
@@ -351,16 +350,6 @@
 			 * extraction.  Currently being discussed with
 			 * other Zip developers... subject to change.
 			 */
-			if (datasize >= 2) {
-				// 2 byte "version made by"
-				zip_entry->system
-				    = archive_le16dec(p + offset) >> 8;
-				offset += 2;
-				datasize -= 2;
-=======
-		case 0x6c65:
-		{
-			/* Experimental 'el' field */
 			int bitmap, bitmap_last;
 
 			if (datasize < 1)
@@ -375,7 +364,6 @@
 				bitmap_last = p[offset];
 				offset += 1;
 				datasize -= 1;
->>>>>>> f4fa644f
 			}
 
 			if (bitmap & 1) {
@@ -389,9 +377,6 @@
 			}
 			if (bitmap & 2) {
 				// 2 byte "internal file attributes"
-<<<<<<< HEAD
-				// Not yet used.
-=======
 				uint32_t internal_attributes;
 				if (datasize < 2)
 					break;
@@ -399,7 +384,6 @@
 				    = archive_le16dec(p + offset);
 				// Not used by libarchive at present.
 				(void)internal_attributes; /* UNUSED */
->>>>>>> f4fa644f
 				offset += 2;
 				datasize -= 2;
 			}
