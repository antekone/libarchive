/*-
 * Copyright (c) 2009-2011 Michihiro NAKAJIMA
 * Copyright (c) 2003-2006 Tim Kientzle
 * All rights reserved.
 *
 * Redistribution and use in source and binary forms, with or without
 * modification, are permitted provided that the following conditions
 * are met:
 * 1. Redistributions of source code must retain the above copyright
 *    notice, this list of conditions and the following disclaimer
 *    in this position and unchanged.
 * 2. Redistributions in binary form must reproduce the above copyright
 *    notice, this list of conditions and the following disclaimer in the
 *    documentation and/or other materials provided with the distribution.
 *
 * THIS SOFTWARE IS PROVIDED BY THE AUTHOR(S) ``AS IS'' AND ANY EXPRESS OR
 * IMPLIED WARRANTIES, INCLUDING, BUT NOT LIMITED TO, THE IMPLIED WARRANTIES
 * OF MERCHANTABILITY AND FITNESS FOR A PARTICULAR PURPOSE ARE DISCLAIMED.
 * IN NO EVENT SHALL THE AUTHOR(S) BE LIABLE FOR ANY DIRECT, INDIRECT,
 * INCIDENTAL, SPECIAL, EXEMPLARY, OR CONSEQUENTIAL DAMAGES (INCLUDING, BUT
 * NOT LIMITED TO, PROCUREMENT OF SUBSTITUTE GOODS OR SERVICES; LOSS OF USE,
 * DATA, OR PROFITS; OR BUSINESS INTERRUPTION) HOWEVER CAUSED AND ON ANY
 * THEORY OF LIABILITY, WHETHER IN CONTRACT, STRICT LIABILITY, OR TORT
 * (INCLUDING NEGLIGENCE OR OTHERWISE) ARISING IN ANY WAY OUT OF THE USE OF
 * THIS SOFTWARE, EVEN IF ADVISED OF THE POSSIBILITY OF SUCH DAMAGE.
 *
 * $FreeBSD$
 */

#ifndef __LIBARCHIVE_BUILD
#error This header is only to be used internally to libarchive.
#endif

/*
 * TODO: A lot of stuff in here isn't actually used by libarchive and
 * can be trimmed out.  Note that this file is used by libarchive and
 * libarchive_test but nowhere else.  (But note that it gets compiled
 * with many different Windows environments, including MinGW, Visual
 * Studio, and Cygwin.  Significant changes should be tested in all three.)
 */

/*
 * TODO: Don't use off_t in here.  Use __int64 instead.  Note that
 * Visual Studio and the Windows SDK define off_t as 32 bits; Win32's
 * more modern file handling APIs all use __int64 instead of off_t.
 */

#ifndef LIBARCHIVE_ARCHIVE_WINDOWS_H_INCLUDED
#define	LIBARCHIVE_ARCHIVE_WINDOWS_H_INCLUDED

/* Start of configuration for native Win32  */

#include <errno.h>
#define	set_errno(val)	((errno)=val)
#include <io.h>
#include <stdlib.h>   //brings in NULL
#if defined(HAVE_STDINT_H)
#include <stdint.h>
#endif
#include <stdio.h>
#include <fcntl.h>
#include <sys/stat.h>
#include <process.h>
#include <direct.h>
#if defined(__MINGW32__) && defined(HAVE_UNISTD_H)
/* Prevent build error from a type mismatch of ftruncate().
 * This unistd.h defines it as ftruncate(int, off_t). */
#include <unistd.h>
#endif
#define NOCRYPT
#include <windows.h>
//#define	EFTYPE 7

#if defined(__BORLANDC__)
#pragma warn -8068	/* Constant out of range in comparison. */
#pragma warn -8072	/* Suspicious pointer arithmetic. */
#endif

#ifndef NULL
#ifdef  __cplusplus
#define	NULL    0
#else
#define	NULL    ((void *)0)
#endif
#endif

/* Alias the Windows _function to the POSIX equivalent. */
#define	close		_close
#define	fcntl(fd, cmd, flg)	/* No operation. */		
#ifndef fileno
#define	fileno		_fileno
#endif
#define	fstat		__la_fstat
#if !defined(__BORLANDC__)
#define	lseek		_lseeki64
#else
#define	lseek		__la_lseek
#define __LA_LSEEK_NEEDED
#endif
#define	lstat		__la_stat
#define	open		__la_open
#define	read		__la_read
#if !defined(__BORLANDC__)
#define setmode		_setmode
#endif
#define	stat(path,stref)		__la_stat(path,stref)
#if !defined(__BORLANDC__)
#define	strdup		_strdup
#endif
#define	tzset		_tzset
#if !defined(__BORLANDC__)
#define	umask		_umask
#endif
#define	waitpid		__la_waitpid
#define	write		__la_write

#ifndef O_RDONLY
#define	O_RDONLY	_O_RDONLY
#define	O_WRONLY	_O_WRONLY
#define	O_TRUNC		_O_TRUNC
#define	O_CREAT		_O_CREAT
#define	O_EXCL		_O_EXCL
#define	O_BINARY	_O_BINARY
#endif

#ifndef _S_IFIFO
  #define	_S_IFIFO        0010000   /* pipe */
#endif
#ifndef _S_IFCHR
  #define	_S_IFCHR        0020000   /* character special */
#endif
#ifndef _S_IFDIR
  #define	_S_IFDIR        0040000   /* directory */
#endif
#ifndef _S_IFBLK
  #define	_S_IFBLK        0060000   /* block special */
#endif
#ifndef _S_IFLNK
  #define	_S_IFLNK        0120000   /* symbolic link */
#endif
#ifndef _S_IFSOCK
  #define	_S_IFSOCK       0140000   /* socket */
#endif
#ifndef	_S_IFREG
  #define	_S_IFREG        0100000   /* regular */
#endif
#ifndef	_S_IFMT
  #define	_S_IFMT         0170000   /* file type mask */
#endif

#ifndef S_IFIFO
#define	S_IFIFO     _S_IFIFO
#endif
//#define	S_IFCHR  _S_IFCHR
//#define	S_IFDIR  _S_IFDIR
#ifndef S_IFBLK
#define	S_IFBLK     _S_IFBLK
#endif
#ifndef S_IFLNK
#define	S_IFLNK     _S_IFLNK
#endif
#ifndef S_IFSOCK
#define	S_IFSOCK    _S_IFSOCK
#endif
//#define	S_IFREG  _S_IFREG
//#define	S_IFMT   _S_IFMT

#ifndef S_ISBLK
#define	S_ISBLK(m)	(((m) & S_IFMT) == S_IFBLK)	/* block special */
#define	S_ISFIFO(m)	(((m) & S_IFMT) == S_IFIFO)	/* fifo or socket */
#define	S_ISCHR(m)	(((m) & S_IFMT) == S_IFCHR)	/* char special */
#define	S_ISDIR(m)	(((m) & S_IFMT) == S_IFDIR)	/* directory */
#define	S_ISREG(m)	(((m) & S_IFMT) == S_IFREG)	/* regular file */
#endif
#define	S_ISLNK(m)  (((m) & S_IFMT) == S_IFLNK) /* Symbolic link */
#define	S_ISSOCK(m) (((m) & S_IFMT) == S_IFSOCK) /* Socket */

#define	_S_ISUID        0004000   /* set user id on execution */
#define	_S_ISGID        0002000   /* set group id on execution */
#define	_S_ISVTX        0001000   /* save swapped text even after use */

#define	S_ISUID        _S_ISUID
#define	S_ISGID        _S_ISGID
#define	S_ISVTX        _S_ISVTX

#define	_S_IRWXU	     (_S_IREAD | _S_IWRITE | _S_IEXEC)
#define	_S_IXUSR	     _S_IEXEC  /* read permission, user */
#define	_S_IWUSR	     _S_IWRITE /* write permission, user */
#define	_S_IRUSR	     _S_IREAD  /* execute/search permission, user */
#define	_S_IRWXG        (_S_IRWXU >> 3)
#define	_S_IXGRP        (_S_IXUSR >> 3) /* read permission, group */
#define	_S_IWGRP        (_S_IWUSR >> 3) /* write permission, group */
#define	_S_IRGRP        (_S_IRUSR >> 3) /* execute/search permission, group */
#define	_S_IRWXO        (_S_IRWXG >> 3) 
#define	_S_IXOTH        (_S_IXGRP >> 3) /* read permission, other */
#define	_S_IWOTH        (_S_IWGRP >> 3) /* write permission, other */
#define	_S_IROTH        (_S_IRGRP  >> 3) /* execute/search permission, other */

#ifndef S_IRWXU
#define	S_IRWXU	     _S_IRWXU
#define	S_IXUSR	     _S_IXUSR
#define	S_IWUSR	     _S_IWUSR
#define	S_IRUSR	     _S_IRUSR
#endif
#define	S_IRWXG        _S_IRWXG
#define	S_IXGRP        _S_IXGRP
#define	S_IWGRP        _S_IWGRP
#define	S_IRGRP        _S_IRGRP
#define	S_IRWXO        _S_IRWXO
#define	S_IXOTH        _S_IXOTH
#define	S_IWOTH        _S_IWOTH
#define	S_IROTH        _S_IROTH

#define	F_DUPFD	  	0	/* Duplicate file descriptor.  */
#define	F_GETFD		1	/* Get file descriptor flags.  */
#define	F_SETFD		2	/* Set file descriptor flags.  */
#define	F_GETFL		3	/* Get file status flags.  */
#define	F_SETFL		4	/* Set file status flags.  */
#define	F_GETOWN		5	/* Get owner (receiver of SIGIO).  */
#define	F_SETOWN		6	/* Set owner (receiver of SIGIO).  */
#define	F_GETLK		7	/* Get record locking info.  */
#define	F_SETLK		8	/* Set record locking info (non-blocking).  */
#define	F_SETLKW		9	/* Set record locking info (blocking).  */

/* XXX missing */
#define	F_GETLK64	7	/* Get record locking info.  */
#define	F_SETLK64	8	/* Set record locking info (non-blocking).  */
#define	F_SETLKW64	9	/* Set record locking info (blocking).  */

/* File descriptor flags used with F_GETFD and F_SETFD.  */
#define	FD_CLOEXEC	1	/* Close on exec.  */

//NOT SURE IF O_NONBLOCK is OK here but at least the 0x0004 flag is not used by anything else...
#define	O_NONBLOCK 0x0004 /* Non-blocking I/O.  */
//#define	O_NDELAY   O_NONBLOCK

/* Symbolic constants for the access() function */
#if !defined(F_OK)
    #define	R_OK    4       /*  Test for read permission    */
    #define	W_OK    2       /*  Test for write permission   */
    #define	X_OK    1       /*  Test for execute permission */
    #define	F_OK    0       /*  Test for existence of file  */
#endif


/* Replacement POSIX function */
extern int	 __la_fstat(int fd, struct stat *st);
extern int	 __la_lstat(const char *path, struct stat *st);
#if defined(__LA_LSEEK_NEEDED)
extern __int64	 __la_lseek(int fd, __int64 offset, int whence);
#endif
extern int	 __la_open(const char *path, int flags, ...);
extern ssize_t	 __la_read(int fd, void *buf, size_t nbytes);
extern int	 __la_stat(const char *path, struct stat *st);
extern pid_t	 __la_waitpid(pid_t wpid, int *status, int option);
extern ssize_t	 __la_write(int fd, const void *buf, size_t nbytes);

#define _stat64i32(path, st)	__la_stat(path, st)
#define _stat64(path, st)	__la_stat(path, st)
/* for status returned by la_waitpid */
#define WIFEXITED(sts)		((sts & 0x100) == 0)
#define WEXITSTATUS(sts)	(sts & 0x0FF)

extern wchar_t *__la_win_permissive_name(const char *name);
extern wchar_t *__la_win_permissive_name_w(const wchar_t *wname);
extern void __la_dosmaperr(unsigned long e);
#define la_dosmaperr(e) __la_dosmaperr(e)
extern struct archive_entry *__la_win_entry_in_posix_pathseparator(
    struct archive_entry *);
<<<<<<< HEAD

#if defined(HAVE_WCRTOMB) && defined(__BORLANDC__)
typedef int mbstate_t;
size_t wcrtomb(char *, wchar_t, mbstate_t *);
#endif

=======

#if defined(HAVE_WCRTOMB) && defined(__BORLANDC__)
typedef int mbstate_t;
size_t wcrtomb(char *, wchar_t, mbstate_t *);
#endif

>>>>>>> f079aadc
#if defined(_MSC_VER) && _MSC_VER < 1300
WINBASEAPI BOOL WINAPI GetVolumePathNameW(
       LPCWSTR lpszFileName,
       LPWSTR lpszVolumePathName,
       DWORD cchBufferLength
       );
# if _WIN32_WINNT < 0x0500 /* windows.h not providing 0x500 API */
typedef struct _FILE_ALLOCATED_RANGE_BUFFER {
       LARGE_INTEGER FileOffset;
       LARGE_INTEGER Length;
} FILE_ALLOCATED_RANGE_BUFFER, *PFILE_ALLOCATED_RANGE_BUFFER;
#  define FSCTL_SET_SPARSE \
     CTL_CODE(FILE_DEVICE_FILE_SYSTEM, 49, METHOD_BUFFERED, FILE_WRITE_DATA)
#  define FSCTL_QUERY_ALLOCATED_RANGES \
     CTL_CODE(FILE_DEVICE_FILE_SYSTEM, 51,  METHOD_NEITHER, FILE_READ_DATA)
# endif
#endif

#endif /* LIBARCHIVE_ARCHIVE_WINDOWS_H_INCLUDED */<|MERGE_RESOLUTION|>--- conflicted
+++ resolved
@@ -267,21 +267,12 @@
 #define la_dosmaperr(e) __la_dosmaperr(e)
 extern struct archive_entry *__la_win_entry_in_posix_pathseparator(
     struct archive_entry *);
-<<<<<<< HEAD
 
 #if defined(HAVE_WCRTOMB) && defined(__BORLANDC__)
 typedef int mbstate_t;
 size_t wcrtomb(char *, wchar_t, mbstate_t *);
 #endif
 
-=======
-
-#if defined(HAVE_WCRTOMB) && defined(__BORLANDC__)
-typedef int mbstate_t;
-size_t wcrtomb(char *, wchar_t, mbstate_t *);
-#endif
-
->>>>>>> f079aadc
 #if defined(_MSC_VER) && _MSC_VER < 1300
 WINBASEAPI BOOL WINAPI GetVolumePathNameW(
        LPCWSTR lpszFileName,
