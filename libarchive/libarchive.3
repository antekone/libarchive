.\" Copyright (c) 2003-2007 Tim Kientzle
.\" All rights reserved.
.\"
.\" Redistribution and use in source and binary forms, with or without
.\" modification, are permitted provided that the following conditions
.\" are met:
.\" 1. Redistributions of source code must retain the above copyright
.\"    notice, this list of conditions and the following disclaimer.
.\" 2. Redistributions in binary form must reproduce the above copyright
.\"    notice, this list of conditions and the following disclaimer in the
.\"    documentation and/or other materials provided with the distribution.
.\"
.\" THIS SOFTWARE IS PROVIDED BY THE AUTHOR AND CONTRIBUTORS ``AS IS'' AND
.\" ANY EXPRESS OR IMPLIED WARRANTIES, INCLUDING, BUT NOT LIMITED TO, THE
.\" IMPLIED WARRANTIES OF MERCHANTABILITY AND FITNESS FOR A PARTICULAR PURPOSE
.\" ARE DISCLAIMED.  IN NO EVENT SHALL THE AUTHOR OR CONTRIBUTORS BE LIABLE
.\" FOR ANY DIRECT, INDIRECT, INCIDENTAL, SPECIAL, EXEMPLARY, OR CONSEQUENTIAL
.\" DAMAGES (INCLUDING, BUT NOT LIMITED TO, PROCUREMENT OF SUBSTITUTE GOODS
.\" OR SERVICES; LOSS OF USE, DATA, OR PROFITS; OR BUSINESS INTERRUPTION)
.\" HOWEVER CAUSED AND ON ANY THEORY OF LIABILITY, WHETHER IN CONTRACT, STRICT
.\" LIABILITY, OR TORT (INCLUDING NEGLIGENCE OR OTHERWISE) ARISING IN ANY WAY
.\" OUT OF THE USE OF THIS SOFTWARE, EVEN IF ADVISED OF THE POSSIBILITY OF
.\" SUCH DAMAGE.
.\"
.\" $FreeBSD$
.\"
<<<<<<< HEAD
.Dd February 2, 2012
=======
.Dd March 18, 2012
>>>>>>> f079aadc
.Dt LIBARCHIVE 3
.Os
.Sh NAME
.Nm libarchive
.Nd functions for reading and writing streaming archives
.Sh OVERVIEW
The
.Nm
library provides a flexible interface for reading and writing
archives in various formats such as tar and cpio.
.Nm
also supports reading and writing archives compressed using
various compression filters such as gzip and bzip2.
The library is inherently stream-oriented; readers serially iterate through
the archive, writers serially add things to the archive.
In particular, note that there is currently no built-in support for
random access nor for in-place modification.
.Pp
When reading an archive, the library automatically detects the
format and the compression.
The library currently has read support for:
.Bl -bullet -compact
.It
old-style tar archives,
.It
most variants of the POSIX
.Dq ustar
format,
.It
the POSIX
.Dq pax interchange
format,
.It
GNU-format tar archives,
.It
most common cpio archive formats,
.It
ISO9660 CD images (including RockRidge and Joliet extensions),
.It
Zip archives,
.It
ar archives (including GNU/SysV and BSD extensions),
.It
Microsoft CAB archives,
.It
LHA archives,
.It
mtree file tree descriptions,
.It
RAR archives,
.It
XAR archives.
.El
The library automatically detects archives compressed with
.Xr gzip 1 ,
.Xr bzip2 1 ,
.Xr xz 1 ,
.Xr lzip 1 ,
or
.Xr compress 1
and decompresses them transparently.
It can similarly detect and decode archives processed with
.Xr uuencode 1
or which have an
.Xr rpm 1
header.
.Pp
When writing an archive, you can specify the compression
to be used and the format to use.
The library can write
.Bl -bullet -compact
.It
POSIX-standard
.Dq ustar
archives,
.It
POSIX
.Dq pax interchange format
archives,
.It
POSIX octet-oriented cpio archives,
.It
Zip archive,
.It
two different variants of shar archives,
.It
ISO9660 CD images,
.It
7-Zip archives,
.It
ar archives,
.It
mtree file tree descriptions,
.It
XAR archives.
.El
Pax interchange format is an extension of the tar archive format that
eliminates essentially all of the limitations of historic tar formats
in a standard fashion that is supported
by POSIX-compliant
.Xr pax 1
implementations on many systems as well as several newer implementations of
.Xr tar 1 .
Note that the default write format will suppress the pax extended
attributes for most entries; explicitly requesting pax format will
enable those attributes for all entries.
.Pp
The read and write APIs are accessed through the
.Fn archive_read_XXX
functions and the
.Fn archive_write_XXX
functions, respectively, and either can be used independently
of the other.
.Pp
The rest of this manual page provides an overview of the library
operation.
More detailed information can be found in the individual manual
pages for each API or utility function.
.\"
.Sh READING AN ARCHIVE
See
.Xr libarchive_read 3 .
.\"
.Sh WRITING AN ARCHIVE
See
.Xr libarchive_write 3 .
.\"
.Sh WRITING ENTRIES TO DISK
The
.Xr archive_write_disk 3
API allows you to write
.Xr archive_entry 3
objects to disk using the same API used by
.Xr archive_write 3 .
The
.Xr archive_write_disk 3
API is used internally by
.Fn archive_read_extract ;
using it directly can provide greater control over how entries
get written to disk.
This API also makes it possible to share code between
archive-to-archive copy and archive-to-disk extraction
operations.
.Sh READING ENTRIES FROM DISK
The
.Xr archive_read_disk 3
supports for populating
.Xr archive_entry 3
objects from information in the filesystem.
This includes the information accessible from the
.Xr stat 2
system call as well as ACLs, extended attributes,
and other metadata.
The
.Xr archive_read_disk 3
API also supports iterating over directory trees,
which allows directories of files to be read using
an API compatible with
the
.Xr archive_read 3
API.
.Sh DESCRIPTION
Detailed descriptions of each function are provided by the
corresponding manual pages.
.Pp
All of the functions utilize an opaque
.Tn struct archive
datatype that provides access to the archive contents.
.Pp
The
.Tn struct archive_entry
structure contains a complete description of a single archive
entry.
It uses an opaque interface that is fully documented in
.Xr archive_entry 3 .
.Pp
Users familiar with historic formats should be aware that the newer
variants have eliminated most restrictions on the length of textual fields.
Clients should not assume that filenames, link names, user names, or
group names are limited in length.
In particular, pax interchange format can easily accommodate pathnames
in arbitrary character sets that exceed
.Va PATH_MAX .
.Sh RETURN VALUES
Most functions return
.Cm ARCHIVE_OK
(zero) on success, non-zero on error.
The return value indicates the general severity of the error, ranging
from
.Cm ARCHIVE_WARN ,
which indicates a minor problem that should probably be reported
to the user, to
.Cm ARCHIVE_FATAL ,
which indicates a serious problem that will prevent any further
operations on this archive.
On error, the
.Fn archive_errno
function can be used to retrieve a numeric error code (see
.Xr errno 2 ) .
The
.Fn archive_error_string
returns a textual error message suitable for display.
.Pp
.Fn archive_read_new
and
.Fn archive_write_new
return pointers to an allocated and initialized
.Tn struct archive
object.
.Pp
.Fn archive_read_data
and
.Fn archive_write_data
return a count of the number of bytes actually read or written.
A value of zero indicates the end of the data for this entry.
A negative value indicates an error, in which case the
.Fn archive_errno
and
.Fn archive_error_string
functions can be used to obtain more information.
.Sh ENVIRONMENT
There are character set conversions within the
.Xr archive_entry 3
functions that are impacted by the currently-selected locale.
.Sh SEE ALSO
.Xr tar 1 ,
.Xr archive_entry 3 ,
.Xr archive_read 3 ,
.Xr archive_util 3 ,
.Xr archive_write 3 ,
.Xr tar 5
.Sh HISTORY
The
.Nm libarchive
library first appeared in
.Fx 5.3 .
.Sh AUTHORS
.An -nosplit
The
.Nm libarchive
library was originally written by
.An Tim Kientzle Aq kientzle@acm.org .
.Sh BUGS
Some archive formats support information that is not supported by
.Tn struct archive_entry .
Such information cannot be fully archived or restored using this library.
This includes, for example, comments, character sets,
or the arbitrary key/value pairs that can appear in
pax interchange format archives.
.Pp
Conversely, of course, not all of the information that can be
stored in an
.Tn struct archive_entry
is supported by all formats.
For example, cpio formats do not support nanosecond timestamps;
old tar formats do not support large device numbers.
.Pp
The ISO9660 reader cannot yet read all ISO9660 images;
it should learn how to seek.
.Pp
The AR writer requires the client program to use
two passes, unlike all other libarchive writers.<|MERGE_RESOLUTION|>--- conflicted
+++ resolved
@@ -24,11 +24,7 @@
 .\"
 .\" $FreeBSD$
 .\"
-<<<<<<< HEAD
-.Dd February 2, 2012
-=======
 .Dd March 18, 2012
->>>>>>> f079aadc
 .Dt LIBARCHIVE 3
 .Os
 .Sh NAME
